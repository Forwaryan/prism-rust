#[macro_use]
extern crate serde_derive;
#[macro_use]
extern crate hex_literal;
#[macro_use]
extern crate clap;


pub mod crypto;
pub mod transaction;
pub mod network;
pub mod block;
pub mod state;
<<<<<<< HEAD
pub mod blockchain;
=======
pub mod miner;
//pub mod validation;
>>>>>>> 40c86bc4
<|MERGE_RESOLUTION|>--- conflicted
+++ resolved
@@ -11,9 +11,6 @@
 pub mod network;
 pub mod block;
 pub mod state;
-<<<<<<< HEAD
 pub mod blockchain;
-=======
 pub mod miner;
-//pub mod validation;
->>>>>>> 40c86bc4
+//pub mod validation;