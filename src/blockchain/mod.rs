mod transaction;
mod proposer;
mod voter;
<<<<<<< HEAD
pub mod utils;
=======
mod utils;
>>>>>>> 594d3d53
mod edge;
use super::block::{Block, Content};
use super::crypto::hash::{Hashable, H256};
use serde::{Serialize, Deserialize};
use edge::Edge;
use proposer::NodeData as ProposerNodeData;
<<<<<<< HEAD
use proposer::Status as ProposerStatus;
use voter::NodeStatus as VoterNodeStatus;
use voter::NodeUpdateStatus as VoterNodeUpdateStatus;
=======
use proposer::Status  as ProposerStatus;
use voter::NodeStatus  as VoterNodeStatus;
use voter::NodeUpdateStatus  as VoterNodeUpdateStatus;
>>>>>>> 594d3d53
use proposer::Tree as ProposerTree;
use voter::NodeData as VoterNodeData;
use voter::Chain as VoterChain;
use transaction::Pool as TxPool;
use std::collections::HashMap;
use std::collections::BTreeMap;
use std::collections::HashSet;
use std::cmp;
use std::collections::VecDeque;
use utils::PropOrderingHelper;
use petgraph::{Directed, Undirected, graph::NodeIndex};
use petgraph::graphmap::GraphMap;
use std::iter::FromIterator;
use std::process;

<<<<<<< HEAD
pub struct BlockChain{
    /// Graph structure of the blockchain/graph
=======
const NUM_VOTER_CHAINS: u16 = 10; // DONT CHANGE THIS

pub struct BlockChain{
    /// Store the graph structures of Prism
>>>>>>> 594d3d53
    pub graph: GraphMap<H256, Edge, Directed>,
    /// Information of the proposer tree
    pub proposer_tree: ProposerTree,
    /// Information of the voter chains
    pub voter_chains: Vec<VoterChain>,
<<<<<<< HEAD
    /// Information of the transaction pool
    pub tx_pool: TxPool,
    /// Metadata of individual proposer blocks
    pub proposer_node_data: HashMap<H256, ProposerNodeData>,
    /// Metadata of individual voter blocks
    pub voter_node_data: HashMap<H256, VoterNodeData>
}

// Functions to edit the blockchain
impl BlockChain {
    /// Initializing blockchain graph with genesis blocks.
    pub fn new(num_voting_chains: u16) -> Self {
        // Initializing an empty object
=======
    pub tx_pool: TxPool,
    /// Contains data about the proposer nodes.
    proposer_node_data: HashMap<H256, ProposerNodeData>,
    /// Contains data about the voter nodes.
    voter_node_data: HashMap<H256, VoterNodeData>
}

/// Functions to edit the blockchain
impl BlockChain {
    /// Initializing blockchain graph with genesis blocks.
    pub fn new() -> Self {
        /// Initializing an empty objects
>>>>>>> 594d3d53
        let mut graph = GraphMap::<H256, Edge, Directed>::new();
        let mut proposer_tree = ProposerTree::default();
        let mut voter_chains: Vec<VoterChain> = vec![];
        let tx_pool: TxPool = TxPool::new();
        let mut proposer_node_data = HashMap::<H256, ProposerNodeData>::new();
        let mut voter_node_data = HashMap::<H256, VoterNodeData>::new();

<<<<<<< HEAD
        // 1. Proposer genesis block
        // 1a. Add proposer genesis block in the graph
        let proposer_genesis_node = ProposerNodeData::genesis(num_voting_chains);
        let proposer_hash_vec: [u8; 32] = [0; 32]; // TODO: Shift to a global config  file
=======
        /// 1. Proposer genesis block
        /// 1a. Add proposer genesis block in the graph
        let proposer_genesis_node = ProposerNodeData::genesis(NUM_VOTER_CHAINS);
        let proposer_hash_vec: [u8; 32] = [0, 0, 0, 0, 0, 0, 0, 0, 0, 0, 0, 0, 0, 0, 0, 0, 0, 0, 0, 0, 0, 0, 0, 0, 0, 0, 0, 0, 0, 0, 0, 0]; /// Hash vector of proposer genesis block. todo: Shift to a global config  file
>>>>>>> 594d3d53
        graph.add_node((&proposer_hash_vec).into());
        // Add metadata of the proposer genesis block to the hashmap
        proposer_node_data.insert((&proposer_hash_vec).into(), proposer_genesis_node);

        // 1b. Initializing proposer tree
        proposer_tree.best_block = (&proposer_hash_vec).into();
        proposer_tree.prop_nodes.push(vec![(&proposer_hash_vec).into()]);
<<<<<<< HEAD
        // Genesis proposer block is the leader block at level 0
        proposer_tree.leader_nodes.insert(0, (&proposer_hash_vec).into());
=======
        proposer_tree.leader_nodes.insert(0, (&proposer_hash_vec).into()); // The leader block at level 0
>>>>>>> 594d3d53

        // 2. Voter geneses blocks
        for chain_number in 0..(num_voting_chains) {
            // 2a. Add voter chain i genesis block in the graph
            let voter_genesis_node = VoterNodeData::genesis(chain_number as u16);
            let b1 = ((chain_number + 1) >> 8) as u8;
            let b2 = (chain_number + 1) as u8;
<<<<<<< HEAD
            // create the hash of the genesis block i. TODO: move this to a global config
            let mut voter_hash_vec: [u8; 32] = [0; 32];
            voter_hash_vec[30] = b1;
            voter_hash_vec[31] = b2;
=======
            let voter_hash_vec: [u8; 32] = [0, 0, 0, 0, 0, 0, 0, 0, 0, 0, 0, 0, 0, 0, 0, 0, 0, 0, 0, 0, 0, 0, 0, 0, 0, 0, 0, 0, 0, 0, b1, b2]; /// Hash vector of voter genesis block. todo: Shift to a global config  file
>>>>>>> 594d3d53
            let voter_hash: H256 = (&voter_hash_vec).into();
            graph.add_node(voter_hash);
            // Add voter genesis node data to the hashmap
            voter_node_data.insert(voter_hash, voter_genesis_node);

            // 2b. Initializing a Voter chain
            let voter_chain = VoterChain::new(chain_number, voter_hash);
            voter_chains.push(voter_chain);
            proposer_tree.add_vote_at_level(voter_hash, 0);
        }
        return Self {
            graph,
            proposer_tree,
            voter_chains,
            tx_pool,
            proposer_node_data,
            voter_node_data
        };
    }

<<<<<<< HEAD
    // TODO: add a function to restore BlockChain from BlockDatabase

    // Add edges from `from` to `to` with type `edge_type`, and edge from `to` to `from` with the
    // corresponding reversed type.
    fn insert_edge(&mut self, from: H256, to: H256, edge_type: Edge) {
=======
    //todo: Add a restoration function. This requires DB.

    /// Adds directed edges: from->to and to->from with different types.
    fn insert_edge(&mut self, from: H256, to: H256, edge_type: Edge) {
        self.graph.add_edge(to, from, edge_type.reverse_edge());
>>>>>>> 594d3d53
        self.graph.add_edge(from, to, edge_type);
        self.graph.add_edge(to, from, edge_type.reverse_edge());
    }
    
    // Add a new block to the blockgraph. Note that all blocks referred by the new block must
    // already exist in the blockgraph.
    pub fn insert_node(&mut self, block: &Block) {
        let block_hash = block.hash();
        let parent_proposer_block_hash = block.header.parent_hash;
        // Add the node to the graph
        self.graph.add_node(block_hash);
<<<<<<< HEAD

        // Parse the block content and add the edges according to Prism logic.
        let content: &Content = &block.content;
        match content {
            Content::Transaction(_) => {
                // add edge from tx block to its proposer parent
                self.insert_edge(block_hash, parent_proposer_block_hash, Edge::TransactionToProposerParent);

                // mark this new tx block as unconfirmed and unreferred
=======
        /// Parse the block content and add the edges according to Prism logic.
        let content: &Content = &block.content;
        match content {
            Content::Transaction(_) => {
                // 1. Add edge from tx block to its proposer parent
                self.insert_edge(block_hash, parent_proposer_block_hash, Edge::TransactionToProposerParent);
                // Add tx block to pool of unreferred and unconfirmed tx blocks.
>>>>>>> 594d3d53
                self.tx_pool.insert_unconfirmed(block_hash);
                self.tx_pool.insert_unreferred(block_hash);
            },

            Content::Proposer(content) => {
<<<<<<< HEAD
                // 1. Add edge from prop block to its proposer parent
                self.insert_edge(block_hash, parent_proposer_block_hash, Edge::ProposerToProposerParent);
                // Since the parent is now referred, remove it from the unreferred pool
                self.proposer_tree.remove_unreferred(&parent_proposer_block_hash);
                // Mark the new block we just got as unreferred
                self.proposer_tree.insert_unreferred(block_hash);

                // 2. Iterate through the list of proposer blocks referred by this new block
                for (position, prop_hash) in content.proposer_block_hashes.iter().enumerate() {
                    self.insert_edge(block_hash, *prop_hash, Edge::ProposerToProposerReference((1+position) as u32)); // The parent prop block has the first position
                    self.proposer_tree.remove_unreferred(prop_hash);
                }

                // 3. Iterate through the list of transaction blocks referred by this new block
                for (position, tx_hash) in content.transaction_block_hashes.iter().enumerate() {
                    self.insert_edge(block_hash, *tx_hash, Edge::ProposerToTransactionReference(position as u32));
                    self.tx_pool.remove_unreferred(&block_hash);
                }

                // 4. Add the proposer block to the list of unvoted blocks on all voter chains.
                let self_level = self.proposer_node_data[&parent_proposer_block_hash].level + 1;
                for i in 0..self.voter_chains.len() {
                    self.voter_chains.get_mut(i as usize).unwrap().insert_unvoted(
                        self_level, block_hash);
                }

                // 5. Creating proposer node data.
                // TODO: replace default with new
=======
                // 1, Add edge from prop block to its proposer parent
                self.insert_edge(block_hash, parent_proposer_block_hash, Edge::ProposerToProposerParent);
                // Since the parent is referred remove it from unreferred pool and add the block
                // to the unreferred pool.
                self.proposer_tree.remove_unreferred(&parent_proposer_block_hash);
                self.proposer_tree.insert_unreferred(block_hash);

                // 2. Iterate through the list of proposer blocks referred in the proposer block content
                for (position, prop_hash) in content.proposer_block_hashes.iter().enumerate() {
                    self.insert_edge(block_hash, *prop_hash, Edge::ProposerToProposerReference((1+position) as u32)); // The parent prop block has the first position
                    self.proposer_tree.remove_unreferred(prop_hash);

                }

                // 3. Iterate through the list of transaction block referred in the proposer block content
                for (position, tx_hash) in content.transaction_block_hashes.iter().enumerate() {
                    self.insert_edge(block_hash, *tx_hash, Edge::ProposerToTransactionReference(position as u32));
                    self.tx_pool.remove_unreferred(&block_hash);
                }

                // 4. Add the proposer block to the list of unvoted blocks on all the voter chains.
                let proposer_parent_node_data: ProposerNodeData = self.proposer_node_data[&parent_proposer_block_hash];
                for i in 0..NUM_VOTER_CHAINS{
                    self.voter_chains.get_mut(i as usize).unwrap().insert_unvoted(
                        proposer_parent_node_data.level + 1, block_hash);
                }

                // 5. Creating proposer node data.
>>>>>>> 594d3d53
                let mut proposer_node_data = ProposerNodeData::default();
                proposer_node_data.level = self_level;

                // 6. Add node data in the map
                self.proposer_node_data.insert(block_hash, proposer_node_data);

                // 7. Add the block to the proposer tree at a level.
<<<<<<< HEAD
                self.proposer_tree.add_block_at_level(block_hash, self_level);
=======
                self.proposer_tree.add_block_at_level(block_hash, proposer_node_data.level);
>>>>>>> 594d3d53
            },

            Content::Voter(content) => {
                // 1, Add edge from voter block to its proposer parent
                self.insert_edge(block_hash, parent_proposer_block_hash, Edge::VoterToProposerParent);

                // 2. Add edge from voter block to its voter parent
                self.insert_edge(block_hash, content.voter_parent_hash, Edge::VoterToVoterParent);

                // 3. Add edge from voter block to proposer votees
                for prop_block_hash in content.proposer_block_votes.iter() {
<<<<<<< HEAD
                    if self.graph.contains_edge(block_hash, *prop_block_hash) {
                        // if the votee is the same as the parent
                        // TODO: could we compare *prop_block_hash and parent_proposer_block_hash
                        self.insert_edge(block_hash, *prop_block_hash, Edge::VoterToProposerParentAndVote);
                    } else {
                        self.insert_edge(block_hash, *prop_block_hash, Edge::VoterToProposerVote);
                    }

                    // Incrementing the votes of the votee
=======
                    if self.graph.contains_edge(block_hash, *prop_block_hash) { // if prop_block_hash is also parent_proposer_hash
                        self.insert_edge(block_hash, (*prop_block_hash).clone(), Edge::VoterToProposerParentAndVote);
                    } else {
                        self.insert_edge(block_hash, (*prop_block_hash).clone(), Edge::VoterToProposerVote);
                    }

                    /// 4 Incrementing the votes of the proposer block
>>>>>>> 594d3d53
                    let ref mut proposer_node_data = self.proposer_node_data.get_mut(&prop_block_hash).unwrap();
                    proposer_node_data.votes += 1;
                    self.proposer_tree.add_vote_at_level(block_hash, proposer_node_data.level);
                }

<<<<<<< HEAD
=======


>>>>>>> 594d3d53
                // 4. Updating the voter chain.
                let parent_voter_node_data: VoterNodeData = self.voter_node_data[&content.voter_parent_hash];
                let voter_node_update = self.voter_chains[parent_voter_node_data.chain_number as usize].add_voter_block(
                    block_hash, content.voter_parent_hash, parent_voter_node_data.level+1
                );


<<<<<<< HEAD
                // 5. Creating voter node data. Updating the level of the parent. And updating
                // the unvoted_levels on the voter chain
                // TODO: replace default with new
=======
                // 5. Creating voter node data. Updating the level of the parent.
                //    And updating the unvoted_levels on the voter chain
>>>>>>> 594d3d53
                let mut voter_node_data = VoterNodeData::default();
                voter_node_data.level = parent_voter_node_data.level + 1;
                voter_node_data.chain_number = parent_voter_node_data.chain_number;

<<<<<<< HEAD
                match voter_node_update {
                    // this new block lies on the main chain
                    VoterNodeUpdateStatus::ExtendedMainChain => {
                        voter_node_data.status = VoterNodeStatus::OnMainChain;
                        for prop_block_hash in content.proposer_block_votes.iter() {
                            let proposer_level = self.prop_node_data(&prop_block_hash).level;
                            self.voter_chains.get_mut(voter_node_data.chain_number as usize).unwrap().remove_unvoted(proposer_level);
                        }
                    },
                    VoterNodeUpdateStatus::LongerFork => {
                        unimplemented!();
                    },
                    VoterNodeUpdateStatus::SideChain => {
                        // Orphan block if voter block was not on the main chain
                        voter_node_data.status = VoterNodeStatus::Orphan;
                    }
                }
                self.voter_node_data.insert(block_hash, voter_node_data);

                // If the voter node was added on the main chain try confirming the latest unconfirmed level.
                if voter_node_update == VoterNodeUpdateStatus::ExtendedMainChain{
                    loop {
                        let level = self.proposer_tree.continuous_leader_level + 1;
                        self.confirm_leader_block_at_level(level);
                        // Exit the loop if previous step did not increase "self.proposer_tree.continuous_leader_level"
                        if level == self.proposer_tree.continuous_leader_level + 1 {
                            break;
                        }
                    }
                }
            },
        };
    }
}

// Functions to infer the voter chains.
impl BlockChain {
    /// Return the voter blocks on the longest voter chain `chain_number`
    pub fn get_longest_chain(&self, chain_number: u16) -> Vec<H256> {
        let chain = &self.voter_chains[chain_number as usize];
        let best_level = chain.best_level;
        let mut longest_chain: Vec<H256> = vec![];
        let mut top_block: H256 = chain.best_block;

        // Recursively push the top block
        // TODO: I have a sense that this can be realized using Option and collect
        for _ in 0..best_level {
            longest_chain.push(top_block);
            top_block = self.get_voter_parent(top_block);
        }
        longest_chain.push(top_block);
        longest_chain.reverse();
        return longest_chain;
    }

    /// Return the hashes of the proposer blocks voted by a voter chain.
    pub fn get_votes_from_chain(&self, chain_number: u16) -> Vec<H256> {
        let longest_chain: Vec<H256> = self.get_longest_chain(chain_number);
        let mut votes: Vec<H256> = vec![];
        for voter in longest_chain {
            let mut voter_votes = self.get_votes_by_voter(&voter);
            voter_votes.reverse(); // TODO: Why? Ordering?
            votes.extend(voter_votes);
        }
        return votes;
    }

    /// Return the hashes of the proposer blocks voted by a single voter block.
    pub fn get_votes_by_voter(&self, block_hash: &H256) -> Vec<H256> {
        if !self.voter_node_data.contains_key(&block_hash) { panic!("The voter block with hash {} doesn't exist", block_hash); }
        let voter_ref_edges = self.graph.edges(*block_hash).filter(|&x| *x.2 == Edge::VoterToProposerVote || *x.2 == Edge::VoterToProposerParentAndVote);
        let voter_ref_nodes: Vec<H256> = voter_ref_edges.map(|x| x.1).collect();
        return voter_ref_nodes;
    }

    /// Return the voter parent of a voter block
    pub fn get_voter_parent(&self, block_hash: H256) -> H256 {
        if !self.voter_node_data.contains_key(&block_hash) { panic!("The voter block with hash {} doesn't exist", block_hash);}
        let voter_parent_edges = self.graph.edges(block_hash).filter(|&x| *x.2 == Edge::VoterToVoterParent);
        let voter_parent_nodes: Vec<H256> = voter_parent_edges.map( |x| x.1 ).collect();
        if  voter_parent_nodes.len() == 1 { return voter_parent_nodes[0];}
        else {panic!("{} proposer parents for {}", voter_parent_nodes.len(), block_hash)}
    }

    pub fn number_of_voting_chains(&self) -> u32 {
        return self.voter_chains.len() as u32;
    }
}

// Functions to generate the ledger. This uses the confirmation logic of Prism.
impl BlockChain {
    /// Returns the list of ordered tx blocks. This is the initial step of creating the full ledger.
    pub fn get_ordered_tx_blocks(&self) -> &Vec<H256> {
        return &self.tx_pool.ordered;
    }

    /// Checks if there are sufficient votes to confirm leader block at the level.
    // TODO: This function should be called when the voter chain has collected sufficient votes on level.
    pub fn confirm_leader_block_at_level(&mut self, level: u32) {
        if self.proposer_tree.prop_nodes.len() <= level as usize {
            return; // Return if the level has no proposer blocks.
        }

        if self.proposer_tree.leader_nodes.contains_key(&level) {
            return; // Return if the level already has leader block.
        }
//        println!("Trying to confirm on level {}", level);
        if !self.proposer_tree.all_votes.contains_key(&level) {
            return
        }
        if self.proposer_tree.all_votes[&level] < self.number_of_voting_chains()/2 {
            return ; // At least half the votes should come in
        }
        let proposers_blocks: &Vec<H256> = &self.proposer_tree.prop_nodes[level as usize];
        let mut lcb_proposer_votes: HashMap<H256, f32> = HashMap::<H256, f32>::new();
        let mut max_lcb_vote: f32 = -1.0;
        let mut max_lcb_vote_index: usize = 0;
        // Stores the votes which can go to any block.
        let mut left_over_votes: f32 = self.voter_chains.len() as f32;

        // 1. Getting the lcb of votes on each proposer block
        // todo: This seems inefficient. Also equal votes situation is not considered.
        for (index, proposer) in proposers_blocks.iter().enumerate() {
            let proposer_votes: Vec<u32> = self.get_vote_depths_on_proposer(proposer);
            let lcb = utils::lcb_from_vote_depths(proposer_votes);
            lcb_proposer_votes.insert(*proposer, lcb);
            left_over_votes -= lcb;
            if max_lcb_vote < lcb {
                max_lcb_vote = lcb;
                max_lcb_vote_index = index;
            }
=======
                if voter_node_update == VoterNodeUpdateStatus::ExtendedMainChain{
                    voter_node_data.status = VoterNodeStatus::OnMainChain;
                    for prop_block_hash in content.proposer_block_votes.iter() {
                        let proposer_level = self.prop_node_data(&prop_block_hash).level;
                        self.voter_chains.get_mut(voter_node_data.chain_number as usize).unwrap().remove_unvoted(proposer_level);
                    }
                }
                else if voter_node_update == VoterNodeUpdateStatus::LongerFork{
                    panic!("Unimplemented");
                }
                else if voter_node_update == VoterNodeUpdateStatus::SideChain{
                    // Orphan block if voter block was not on the main chain
                    voter_node_data.status = VoterNodeStatus::Orphan;
                }
                self.voter_node_data.insert(block_hash, voter_node_data);
            },
        };
    }
}

/// Functions to infer the voter chains.
impl BlockChain {
    /// Return the voter blocks on longest voter chain chain_number
    pub fn get_longest_chain(&self, chain_number: u16) -> Vec<H256> {
        let best_level = self.voter_chains[chain_number as usize].best_level;
        let mut longest_chain: Vec<H256> = vec![];
        let mut top_block: H256 = self.voter_chains[chain_number as usize].best_block;

        /// Recursively push the top block
        for _ in 0..best_level {
            longest_chain.push(top_block);
            top_block = self.get_voter_parent(top_block);
>>>>>>> 594d3d53
        }

<<<<<<< HEAD
        // Dont confirm if a private proposer block has a higher ucb.
        if left_over_votes >= max_lcb_vote {
            return;
        }
        // The fast confirmation can be done here
        // Dont confirm  if another proposer block has a higher ucb.
        for (index, proposer) in proposers_blocks.iter().enumerate() {
            let ucb = lcb_proposer_votes[proposer] + left_over_votes;
            if index == max_lcb_vote_index { continue }
            if ucb >= max_lcb_vote {
                return;
            }
=======
    /// Returns votes (prop block hashes) from a chain.
    pub fn get_votes_from_chain(&self, chain_number: u16) -> Vec<H256> {
        let longest_chain: Vec<H256> = self.get_longest_chain(chain_number);
        let mut votes: Vec<H256> = vec![];
        for voter in longest_chain {
            let mut voter_votes = self.get_votes_by_voter(&voter);
            voter_votes.reverse(); //todo: Why? Ordering?
            votes.extend(voter_votes);
>>>>>>> 594d3d53
        }

//        println!("Confirmed block at level {} with {} votes cast", level, self.proposer_tree.all_votes[&level]);

<<<<<<< HEAD
        // If the function enters here, it has confirmed the block at 'level'

        // 2a. Adding the leader block for the level
        let leader_block = proposers_blocks[max_lcb_vote_index];
        self.proposer_tree.leader_nodes.insert(level, leader_block);
        self.proposer_tree.max_leader_level = cmp::max(self.proposer_tree.max_leader_level, level);

        // 2b. Giving NotLeaderUnconfirmed status to all blocks at 'level' except the leader_block
        let ref mut leader_node_data =  self.proposer_node_data.get_mut(&leader_block).unwrap();
        leader_node_data.give_leader_status();
        // Changing the status of other nodes at the same level to 'NotLeaderUnconfirmed'
        for proposer_block in self.proposer_tree.prop_nodes[level as usize].iter(){
            if *proposer_block != leader_block{
                let ref mut proposer_node_data =  self.proposer_node_data.get_mut(proposer_block).unwrap();
                proposer_node_data.give_not_leader_status();
            }
        }

        // 3. Updating ledger because a new leader block is added.
        self.update_ledger();
    }

    /// Return depths of voters of the given proposer block
    pub fn get_vote_depths_on_proposer(&self, block_hash: &H256) -> Vec<u32> {
        if !self.proposer_node_data.contains_key(block_hash) { panic!("The proposer block with hash {} doesn't exist", block_hash); }
        let voter_ref_edges = self.graph.edges(*block_hash).filter(|&x| *x.2 == Edge::VoterFromProposerVote || *x.2 == Edge::VoterFromProposerParentAndVote);
=======
    /// Returns the (proposer) votes of a voter block
    pub fn get_votes_by_voter(&self, block_hash: &H256) -> Vec<H256> {
        if !self.voter_node_data.contains_key(&block_hash) { panic!("The voter block with hash {} doesn't exist", block_hash); }
        let voter_ref_edges = self.graph.edges(*block_hash).filter(|&x| *x.2 == Edge::VoterToProposerVote || *x.2 == Edge::VoterToProposerParentAndVote);
        let voter_ref_nodes: Vec<H256> = voter_ref_edges.map(|x| x.1).collect();
        return voter_ref_nodes;
    }

    /// Return the voter parent of a voter block
    pub fn get_voter_parent(&self, block_hash: H256) -> H256 {
        if !self.voter_node_data.contains_key(&block_hash) { panic!("The voter block with hash {} doesn't exist", block_hash);}
        let voter_parent_edges = self.graph.edges(block_hash).filter(|&x| *x.2 == Edge::VoterToVoterParent);
        let voter_parent_nodes: Vec<H256> = voter_parent_edges.map( |x| x.1 ).collect();
        if  voter_parent_nodes.len() == 1 { return voter_parent_nodes[0];}
        else {panic!("{} proposer parents for {}", voter_parent_nodes.len(), block_hash)}
    }
}

/// Functions to generate the ledger. This uses the confirmation logic of Prism.
impl BlockChain {
    /// This is a important fn: Checks if there are sufficient votes to confirm leader block at the level.
    /// todo: This function should be called when the voter chain has collected sufficient votes on level.
    pub fn confirm_leader_block_at_level(&mut self, level: u32) {
        if self.proposer_tree.leader_nodes.contains_key(&level) {
            return; // Return if the level already has leader block.
        }
        let proposers_blocks: &Vec<H256> = &self.proposer_tree.prop_nodes[level as usize];
        let mut lcb_proposer_votes: Vec<f32> = vec![];
        let mut ucb_proposer_votes: Vec<f32> = vec![];
        let mut max_lcb_vote: f32 = -1.0;
        let mut max_lcb_vote_index: usize = 0;

        // 1. Getting the range of votes on each proposer block
        // todo: This seems inefficient. Also equal vote situation is not considered.
        for (index, proposer) in proposers_blocks.iter().enumerate() {
            let proposer_votes: Vec<u32> = self.get_vote_depths_on_proposer(*proposer);
            let (lcb, ucb) = utils::lcb_and_ucb_from_vote_depths(proposer_votes);
            lcb_proposer_votes.push(lcb);
            ucb_proposer_votes.push(ucb);
            if max_lcb_vote < lcb {
                max_lcb_vote = ucb;
                max_lcb_vote_index = index;
            }
        }

        // 1b. Checking if a proposer block has maximum votes
        for index in 0..proposers_blocks.len() {
            if index == max_lcb_vote_index { continue }
            if ucb_proposer_votes[index] > max_lcb_vote {
                return;
            }
        }

        // 2a. Adding the leader block for the level
        let leader_block = proposers_blocks[max_lcb_vote_index];
        self.proposer_tree.leader_nodes.insert(level, leader_block);
        self.proposer_tree.max_leader_level = cmp::max(self.proposer_tree.max_leader_level, level);

        // 2b. Giving NotLeaderUnconfirmed status to all blocks at 'level' except the leader_block
        let ref mut leader_node_data =  self.proposer_node_data.get_mut(&leader_block).unwrap();
        leader_node_data.give_leader_status();
        // Changing the status of other nodes at the same level to 'NotLeaderUnconfirmed'
        for proposer_block in self.proposer_tree.prop_nodes[level as usize].iter(){
            if *proposer_block != leader_block{
                let ref mut proposer_node_data =  self.proposer_node_data.get_mut(proposer_block).unwrap();
                proposer_node_data.give_not_leader_status();
            }
        }

        // 3. Updating ledger because a new leader block is added.
        self.update_ledger();
    }

    /// Return depths of voters of the given proposer block
    pub fn get_vote_depths_on_proposer(&self, block_hash: H256) -> Vec<u32> {
        if !self.proposer_node_data.contains_key(&block_hash) { panic!("The proposer block with hash {} doesn't exist", block_hash); }
        let voter_ref_edges = self.graph.edges(block_hash).filter(|&x| *x.2 == Edge::VoterFromProposerVote || *x.2 == Edge::VoterFromProposerParentAndVote);
>>>>>>> 594d3d53
        let mut voter_ref_nodes: Vec<u32> = vec![];
        for edge in voter_ref_edges {
            let voter_block_hash = edge.1;
            let voter_node_data = self.voter_node_data[&voter_block_hash];
            if !voter_node_data.is_on_longest_chain() { continue; }
            let voter_level = voter_node_data.level;
            let voter_chain_number = voter_node_data.chain_number;
            let voter_chain_depth = self.voter_chains[voter_chain_number as usize].best_level;
            voter_ref_nodes.push(voter_chain_depth - voter_level);
        }
        return voter_ref_nodes;
    }

    /// Update the ledger
    fn update_ledger(&mut self) {
        // All the levels upto 'start_level' - 1 have a leader block
        // 'end level' is the last level which has a leader block
        let start_level = self.proposer_tree.continuous_leader_level+1;
        let end_level = self.proposer_tree.max_leader_level;
        // Update the continuous_leader_level to level L s.t all levels upto L has a leader block
        for l in start_level..=end_level{
            // if level 'l' has a leader block, update the ledger
            if self.proposer_tree.leader_nodes.contains_key(&l) {
                self.proposer_tree.continuous_leader_level = l;
                // The leader blocks upto level l - 1  is confirmed.
<<<<<<< HEAD
                let leader_block_at_l = self.proposer_tree.leader_nodes[&l];

                // Step 1. Recursively order the referred notleader proposer blocks.
                let to_confirm_proposer_blocks_ordered = self.get_all_parent_and_referred_notleader_unconfirmed_prop_blocks_ordered(leader_block_at_l);
=======
                let leader_block_at_l = self.proposer_tree.leader_nodes.get(&l).unwrap();

                // Step 1. Recursively order the referred notleader proposer blocks.
                let to_confirm_proposer_blocks_ordered = self.get_all_parent_and_referred_notleader_unconfirmed_prop_blocks_ordered(*leader_block_at_l);
>>>>>>> 594d3d53
                // Step 2. Add the transactions blocks referred by these
                for proposer_block in to_confirm_proposer_blocks_ordered.iter(){
                    // Confirming all the tx blocks referred.
                    for tx_blocks in self.get_referred_tx_blocks_ordered(proposer_block){
                        if self.tx_pool.is_unconfirmed(&tx_blocks){
                            self.tx_pool.confirm(&tx_blocks);
                        }
                    }
                    // Changing the status of these prop blocks.
<<<<<<< HEAD
                    if *proposer_block != leader_block_at_l {
=======
                    if *proposer_block != *leader_block_at_l {
>>>>>>> 594d3d53
                        self.proposer_node_data.get_mut(proposer_block).unwrap().give_not_leader_confirmed_status();
                    }
                }
            }
            //if level 'l' doesnt have a leader block, we cant update the ledger for the next levels
            else {  break; }
        }
    }

    /// Complicated function: When a new leader block, B, is confirmed, it also confirms
    /// 'notleader' proposer blocks directly and indirectly referred by B.
    /// Let set S be the list of all the notleader proposer blocks referred by B.
    /// The set S is topologically ordered according to the following rule for B1, B2 \in S:
    /// 1. If B1.level < B2.level ==> B1 < B2.
    /// 2. If B1.level == B2.level, then B1 < B2 if B1 is (directly or indirectly) referred before B2 in block B.
    /// The ordering logic is in struct PropOrderingHelper.
    fn get_all_parent_and_referred_notleader_unconfirmed_prop_blocks_ordered(&self, block_hash: H256) -> Vec<H256> {

        let mut all_blocks: BTreeMap<H256, PropOrderingHelper> = BTreeMap::new(); // Set S.
        let mut queue: VecDeque<(H256, PropOrderingHelper)> = VecDeque::new();
        let node_data = self.prop_node_data(&block_hash);
        queue.push_back( (block_hash, PropOrderingHelper::new(node_data.level, vec![0])) );

        while let Some(block) = queue.pop_front() {
            let block_hash = block.0.clone();
            let new_effective_ordering = block.1.clone();

            //1. Add the block to all_blocks

            //In case a block is already present in all_blocks, replace the previous
            //if the new position is better than the previous.
            if all_blocks.contains_key(&block.0) {
<<<<<<< HEAD
                let old_effective_ordering = &all_blocks[&block.0];
=======
                let old_effective_ordering = all_blocks.get(&block.0).unwrap();
>>>>>>> 594d3d53
                if new_effective_ordering < *old_effective_ordering{
                    all_blocks.remove(&block.0);
                }
                else { continue; }
            }
            all_blocks.insert(block.0, block.1);

            //2. Add the block's parent and referred notleader proposer blocks to the queue.
            let prev_level_prop_blocks = self.get_parent_and_referred_notleader_unconfirmed_prop_blocks(block_hash);
            for block in prev_level_prop_blocks {
                let block_h = block.0;
                let node_data = self.prop_node_data(&block_h);
                let level = node_data.level; // level in the prop tree
                let mut new_position_vec = new_effective_ordering.position.clone();
                new_position_vec.push(block.1);
                queue.push_back((block_h, PropOrderingHelper::new(level, new_position_vec) )) ;
            }
        }
        // Sorting all the blocks using logic in the comment of the function
        let mut v_all_blocks = Vec::from_iter(all_blocks);
        v_all_blocks.sort_by(|(_, a), (_, b)| a.cmp(&b));

        let answer: Vec<H256> = v_all_blocks.into_iter().map(|(x,_)| x).collect();
        return answer
    }

    /// Returns the tx blocks directly referred by the proposer block
    pub fn get_referred_tx_blocks_ordered(&self, block_hash: &H256) -> Vec<H256> {
        if !self.proposer_node_data.contains_key(block_hash) { panic!("The proposer block with hash {} doesn't exist", *block_hash); }
        let all_edges = self.graph.edges(*block_hash);

        let mut referred_tx_blocks_nodes: Vec<(H256, u32)> = vec![];
        for edge in all_edges{
            if let Edge::ProposerToTransactionReference(position) = *edge.2 {
                referred_tx_blocks_nodes.push((edge.1, position));
<<<<<<< HEAD
            }
        }
        referred_tx_blocks_nodes.sort_by_key(|k| k.1);
        // returning the hashes only
        return referred_tx_blocks_nodes.into_iter().map(|(x,_)| x).collect();
    }

    /// Returns all the notleader proposer blocks references by the block_hash including the parent.
    /// The blocks are ordered by their position in the reference list.
    fn get_parent_and_referred_notleader_unconfirmed_prop_blocks(&self, block_hash: H256) ->  Vec<(H256, u32)>{
        let parent_block: H256 = self.get_proposer_parent(block_hash);
        let mut referred_prop_blocks: Vec<(H256, u32)> = self.get_referred_prop_blocks(block_hash);
        referred_prop_blocks.push((parent_block, 0));
        // Filtering only NotLeaderUnconfirmed Blocks
        let mut not_leader_prop_blocks: Vec<(H256, u32)>  = referred_prop_blocks.into_iter().filter(
            |&x| self.prop_node_data(&x.0).leadership_status == ProposerStatus::NotLeaderUnconfirmed).collect();
        not_leader_prop_blocks.sort_by_key(|k| k.1);
        return not_leader_prop_blocks;
    }

    /// Return the proposer parent of the block
    pub fn get_proposer_parent(&self, block_hash: H256) -> H256 {
        let proposer_parent_edges = self.graph.edges(block_hash).filter( |&x|
            (   *x.2 == Edge::TransactionToProposerParent || *x.2 == Edge::ProposerToProposerParent
                || *x.2 == Edge::VoterToProposerParent || *x.2 == Edge::VoterToProposerParentAndVote ));
        let proposer_parent_nodes: Vec<H256> = proposer_parent_edges.map( |x| x.1 ).collect();
        if  proposer_parent_nodes.len() == 1 { return proposer_parent_nodes[0];}
        else {panic!("{} proposer parents for {}", proposer_parent_nodes.len(), block_hash)}
    }

    /// Returns the prop blocks directly referred by the proposer block
    pub fn get_referred_prop_blocks(&self, block_hash: H256) -> Vec<(H256, u32)> {
        if !self.proposer_node_data.contains_key(&block_hash) { panic!("The proposer block with hash {} doesn't exist", block_hash); }
        let all_edges = self.graph.edges(block_hash);

        let mut referred_prop_blocks_nodes: Vec<(H256, u32)> = vec![];
        for edge in all_edges{
            if let Edge::ProposerToProposerReference(position) = *edge.2 {
                referred_prop_blocks_nodes.push((edge.1, position));
            }
        }
        return referred_prop_blocks_nodes;
    }

    /// Return a single leader block at the given level
    pub fn get_leader_block_at_level(&mut self, level: u32) -> Option<H256> {
        if self.proposer_tree.best_level >= level {
            self.confirm_leader_block_at_level(level);
            if self.proposer_tree.leader_nodes.contains_key(&level) {
                return Some(self.proposer_tree.leader_nodes[&level]);
            }
        }
=======
            }
        }
        referred_tx_blocks_nodes.sort_by_key(|k| k.1);
        // returning the hashes only
        return referred_tx_blocks_nodes.into_iter().map(|(x,_)| x).collect();
    }

    /// Returns all the notleader proposer blocks references by the block_hash including the parent.
    /// The blocks are ordered by their position in the reference list.
    fn get_parent_and_referred_notleader_unconfirmed_prop_blocks(&self, block_hash: H256) ->  Vec<(H256, u32)>{
        let parent_block: H256 = self.get_proposer_parent(block_hash);
        let mut referred_prop_blocks: Vec<(H256, u32)> = self.get_referred_prop_blocks(block_hash);
        referred_prop_blocks.push((parent_block, 0));
        // Filtering only NotLeaderUnconfirmed Blocks
        let mut not_leader_prop_blocks: Vec<(H256, u32)>  = referred_prop_blocks.into_iter().filter(
            |&x| self.prop_node_data(&x.0).leadership_status == ProposerStatus::NotLeaderUnconfirmed).collect();
        not_leader_prop_blocks.sort_by_key(|k| k.1);
        return not_leader_prop_blocks;
    }

    /// Return the proposer parent of the block
    pub fn get_proposer_parent(&self, block_hash: H256) -> H256 {
        let proposer_parent_edges = self.graph.edges(block_hash).filter( |&x|
            (   *x.2 == Edge::TransactionToProposerParent || *x.2 == Edge::ProposerToProposerParent
                || *x.2 == Edge::VoterToProposerParent || *x.2 == Edge::VoterToProposerParentAndVote ));
        let proposer_parent_nodes: Vec<H256> = proposer_parent_edges.map( |x| x.1 ).collect();
        if  proposer_parent_nodes.len() == 1 { return proposer_parent_nodes[0];}
        else {panic!("{} proposer parents for {}", proposer_parent_nodes.len(), block_hash)}
    }

    /// Returns the prop blocks directly referred by the proposer block
    pub fn get_referred_prop_blocks(&self, block_hash: H256) -> Vec<(H256, u32)> {
        if !self.proposer_node_data.contains_key(&block_hash) { panic!("The proposer block with hash {} doesn't exist", block_hash); }
        let all_edges = self.graph.edges(block_hash);

        let mut referred_prop_blocks_nodes: Vec<(H256, u32)> = vec![];
        for edge in all_edges{
            if let Edge::ProposerToProposerReference(position) = *edge.2 {
                referred_prop_blocks_nodes.push((edge.1, position));
            }
        }
        return referred_prop_blocks_nodes;
    }

    /// Return a single leader block at the given level
    pub fn get_leader_block_at_level(&mut self, level: u32) -> Option<H256> {
        if self.proposer_tree.best_level >= level {
            self.confirm_leader_block_at_level(level);
            if self.proposer_tree.leader_nodes.contains_key(&level) {
                return Some(self.proposer_tree.leader_nodes[&level]);
            }
        }
>>>>>>> 594d3d53
        return None;
    }

    /// Returns the leader blocks from 0 to best level of the proposer tree
    pub fn get_leader_block_sequence(&mut self) -> Vec<Option<H256>> {
        let best_prop_level = self.proposer_tree.best_level;

        let leader_blocks: Vec<Option<H256>> = (1..=best_prop_level).map(
            |level| self.get_leader_block_at_level(level)
        ).collect();
        return leader_blocks;
    }
}


/// Functions for mining.
impl BlockChain {
    /// Return the best blocks on all voter chain.
    pub fn get_all_voter_best_blocks(&self) -> Vec<H256> {
        let voter_best_blocks: Vec<H256> = self.voter_chains.iter().map(|x| x.best_block.clone()).collect();
        return voter_best_blocks;
    }

    /// Return the best blocks on voter chain 'chain number'.
    pub fn get_voter_best_block(&self, chain_number: u16) -> H256 {
<<<<<<< HEAD
        let voter_best_block: H256 = self.voter_chains[chain_number as usize].best_block;
=======
        let voter_best_block: H256 = self.voter_chains.get(chain_number as usize).unwrap().best_block;
>>>>>>> 594d3d53
        return voter_best_block;
    }

    /// Return the best block on proposer tree.s
    pub fn get_proposer_best_block(&self) -> H256 {
        return self.proposer_tree.best_block;
    }

    /// Proposer block content 1
    pub fn get_unreferred_prop_blocks(&self) -> Vec<H256> {
        let unreferred_prop_blocks = self.proposer_tree.unreferred.clone();
        return Vec::from_iter(unreferred_prop_blocks);
    }

    /// Proposer block content 2
    pub fn get_unreferred_tx_blocks(&self) -> Vec<H256> {
        let unreferred_tx_blocks = self.tx_pool.unreferred.clone();
        return Vec::from_iter(unreferred_tx_blocks);
    }
<<<<<<< HEAD

    /// Voter block content
    pub fn get_unvoted_prop_blocks(&self, chain_number: u16) -> Vec<H256> {
        return self.voter_chains[chain_number as usize].get_unvoted_prop_blocks();
    }
    //todo: Voter content - Unvoted proposer blocks.

    //The content for transaction blocks is maintained in the tx-mempool, not here.
}

/// Helper functions : Get proposer and node data
impl BlockChain{
    fn prop_node_data(&self, hash: &H256 ) -> &ProposerNodeData{
        return &self.proposer_node_data[hash];
    }

    fn voter_node_data(&self, hash: &H256 ) -> &VoterNodeData{
        return &self.voter_node_data[hash];
=======

    /// Voter block content
    pub fn get_unvoted_prop_blocks(&self, chain_number: u16) -> Vec<H256> {
        return self.voter_chains[chain_number as usize].get_unvoted_prop_blocks();
    }
    //todo: Voter content - Unvoted proposer blocks.

    //The content for transaction blocks is maintained in the tx-mempool, not here.
}

/// Helper functions : Get proposer and node data
impl BlockChain{
    fn prop_node_data(&self, hash: &H256 ) -> &ProposerNodeData{
        return self.proposer_node_data.get(hash).unwrap();
    }

    fn voter_node_data(&self, hash: &H256 ) -> &VoterNodeData{
        return self.voter_node_data.get(hash).unwrap();
    }
}

// the information from blockchain that we want to dump. notice that we don't want to dump things related to mining
#[derive(Serialize, Deserialize)]
struct Dump {
    edges: Vec<(H256, H256, Edge)>,
    prop_nodes: Vec<Vec<H256>>,
    leader_nodes: HashMap<u32, H256>,
    voter_chain_best_blocks: Vec<H256>,
    pool_unconfirmed: HashSet<H256>,
    pool_ordered: Vec<H256>,
    pool_unreferred: HashSet<H256>,
    //proposer_node_data is a vec of (hash, level, status, votes)
    proposer_node_data: Vec<(H256, u32, ProposerStatus, u16)>,
    //voter_node_data is a vec of (hash, chain_num, level, status)
    voter_node_data: Vec<(H256, u16, u32, VoterNodeStatus)>,
}

// for dump the blockchain
impl BlockChain {
    pub fn dump(&self) -> serde_json::Result<String> {
        let edges: Vec<(H256, H256, Edge)> = self.graph.all_edges().map(|x| ( x.0 , x.1, x.2.to_owned()) ).collect();
        let prop_nodes: Vec<Vec<H256>> = self.proposer_tree.prop_nodes.to_owned();
        let leader_nodes: HashMap<u32, H256> = self.proposer_tree.leader_nodes.to_owned();
        let voter_chain_best_blocks: Vec<H256> = self.voter_chains.iter().map(|chain|chain.best_block.to_owned()).collect();
        let pool_unconfirmed: HashSet<H256> = self.tx_pool.unconfirmed.to_owned();
        let pool_ordered: Vec<H256> = self.tx_pool.ordered.to_owned();
        let pool_unreferred: HashSet<H256> = self.tx_pool.unreferred.to_owned();
        let proposer_node_data: Vec<(H256, u32, ProposerStatus, u16)> = self.proposer_node_data.iter().map(|(k,v)|(k.to_owned(), v.level, v.leadership_status.to_owned(), v.votes)).collect();
        let voter_node_data: Vec<(H256, u16, u32, VoterNodeStatus)> = self.voter_node_data.iter().map(|(k,v)|(k.to_owned(), v.chain_number, v.level, v.status.to_owned())).collect();
        let dump = Dump {edges, prop_nodes, leader_nodes, voter_chain_best_blocks, pool_unconfirmed, pool_ordered, pool_unreferred, proposer_node_data, voter_node_data};
        let ret = serde_json::to_string(&dump)?;
        Ok(ret)
>>>>>>> 594d3d53
    }
}

#[cfg(test)]
mod tests {
    use crate::crypto::hash::{H256};
    use super::*;
    use crate::block::generator as block_generator;
    use crate::block::{Block};
    use rand::{Rng, RngCore};
    use super::utils;

    // At initialization the blockchain only consists of (m+1) genesis blocks.
    // The hash of these genesis nodes in the blockchain graph are fixed for now
    // because we have designed the genesis blocks themselves.
    #[test]
    fn blockchain_initialization(){
        pub const NUM_VOTER_CHAINS: u16 = 10;
        /// Initialize a blockchain with 10  voter chains.
        let mut blockchain = BlockChain::new(NUM_VOTER_CHAINS);

        /// Checking proposer tree's genesis block hash
        let proposer_genesis_hash_shouldbe: [u8; 32] = [0,0,0,0,0,0,0,0,0,0,0,0,0,0,0,0,0,0,0,0,0,0,0,0,0,0,0,0,0,0,0,0]; /// Hash vector of proposer genesis block. todo: Shift to a global config  file
        let proposer_genesis_hash_shouldbe: H256 = (&proposer_genesis_hash_shouldbe).into();
        assert_eq!(proposer_genesis_hash_shouldbe, blockchain.proposer_tree.best_block);

        /// Checking all voter tree's genesis block hashes
        for chain_number in 0..NUM_VOTER_CHAINS{
            let b1 = ((chain_number+1) >> 8) as u8;
            let b2 = (chain_number+1) as u8;
            let voter_genesis_hash_shouldbe: [u8; 32] = [0,0,0,0,0,0,0,0,0,0,0,0,0,0,0,0,0,0,0,0,0,0,0,0,0,0,0,0,0,0,b1,b2];/// Hash vector of voter genesis block. todo: Shift to a global config  file
            let voter_genesis_hash_shouldbe: H256 = (&voter_genesis_hash_shouldbe).into();
            assert_eq!(voter_genesis_hash_shouldbe, blockchain.voter_chains[chain_number as usize].best_block);
        }
    }

    #[test]
    fn blockchain_growing(){
        pub const NUM_VOTER_CHAINS: u16 = 10;
        let mut rng = rand::thread_rng();
        /// Initialize a blockchain with 10 voter chains.
        let mut blockchain = BlockChain::new(NUM_VOTER_CHAINS);

        /// Store the parent blocks to mine on voter trees.
        let mut voter_best_blocks: Vec<H256> = (0..NUM_VOTER_CHAINS).map( |i| blockchain.voter_chains[i as usize].best_block).collect();// Currently the voter genesis blocks.

        /// Maintains the list of tx blocks.
        let mut tx_block_vec: Vec<Block> = vec![];
        let mut unreferred_tx_block_index = 0;

        println!("Step 1:   Initialized blockchain");
        assert_eq!(11, blockchain.graph.node_count(), "Expecting 11 nodes corresponding to 11 genesis blocks");
        assert_eq!(0, blockchain.graph.edge_count(), "Expecting 0 edges");


        println!("Step 2:   Added 5 tx blocks on prop genesis");
        /// Mine 5 tx block's with prop_best_block as the parent
        let tx_block_5: Vec<Block> = utils::test_tx_blocks_with_parent_hash(5, blockchain.proposer_tree.best_block);
        tx_block_vec.extend(tx_block_5.iter().cloned());
        /// Add the tx blocks to blockchain
        for i in 0..5{ blockchain.insert_node(&tx_block_vec[i]); }
        assert_eq!(16, blockchain.graph.node_count(), "Expecting 16 nodes corresponding to 11 genesis blocks and  5 tx blocks");
        assert_eq!(10, blockchain.graph.edge_count(), "Expecting 10 edges");


        println!("Step 3:   Added prop block referring these 5 tx blocks");
        /// Generate a proposer block with prop_parent_block as the parent which referencing the above 5 tx blocks
        let prop_block1 = utils::test_prop_block(blockchain.proposer_tree.best_block,
   tx_block_vec[0..5].iter().map( |x| x.hash()).collect(), vec![]);
        /// Add the prop_block
        blockchain.insert_node(&prop_block1);
        assert_eq!(prop_block1.hash(), blockchain.proposer_tree.best_block, "Proposer best block");
        assert_eq!(17, blockchain.graph.node_count(), "Expecting 17 nodes");
        assert_eq!(22, blockchain.graph.edge_count(), "Expecting 22 edges");


        println!("Step 4:   Add 10 voter blocks voting on proposer block at level 1");
        for i in 0..NUM_VOTER_CHAINS{
            assert_eq!(1, blockchain.voter_chains[i as usize].get_unvoted_prop_blocks().len());
            assert_eq!(prop_block1.hash(), blockchain.voter_chains[i as usize].get_unvoted_prop_blocks()[0]);
            let voter_block = utils::test_voter_block(blockchain.proposer_tree.best_block,
        i as u16, blockchain.voter_chains[i as usize].best_block,blockchain.voter_chains[i as usize].get_unvoted_prop_blocks() );
            blockchain.insert_node(&voter_block);
        }
        assert_eq!(27, blockchain.graph.node_count());
        let prop_block1_votes = blockchain.proposer_node_data[&prop_block1.hash()].votes;
        assert_eq!(62, blockchain.graph.edge_count());
        assert_eq!(10, prop_block1_votes, "prop block 1 should have 10 votes" );


        println!("Step 5:   Mining 5 tx blocks, 2 prop blocks at level 2 with 3, 5 tx refs");
        unreferred_tx_block_index += 5;
        let tx_block_5: Vec<Block> = utils::test_tx_blocks_with_parent_hash(5, blockchain.proposer_tree.best_block);
        tx_block_vec.extend(tx_block_5.iter().cloned());
        /// Add the tx blocks to blockchain
        for i in 0..5{ blockchain.insert_node(&tx_block_vec[unreferred_tx_block_index+i]); }
        let prop_block2a = utils::test_prop_block(blockchain.proposer_tree.best_block,
        tx_block_vec[5..8].iter().map( |x| x.hash()).collect(), vec![]); // Referring 3 tx blocks
        blockchain.insert_node(&prop_block2a);
        assert_eq!(prop_block2a.hash(), blockchain.proposer_tree.best_block, "Proposer best block");
        assert_eq!(33, blockchain.graph.node_count(), "Expecting 33 nodes");
        assert_eq!(80, blockchain.graph.edge_count(), "Expecting 80 edges");

        let prop_block2b = utils::test_prop_block(prop_block1.hash(),
        tx_block_vec[5..10].iter().map( |x| x.hash()).collect(), vec![]);// Referring 5 tx blocks
        blockchain.insert_node(&prop_block2b);
        assert_ne!(prop_block2b.hash(), blockchain.proposer_tree.best_block, "prop 2b is not best block");
        assert_eq!(34, blockchain.graph.node_count(), "Expecting 34 nodes" );
        assert_eq!(92, blockchain.graph.edge_count(), "Expecting 92 edges");



        println!("Step 6:   Add 7+3 votes on proposer blocks at level 2");
        for i in 0..7{
            assert_eq!(1, blockchain.voter_chains[i as usize].get_unvoted_prop_blocks().len());
            assert_eq!(prop_block2a.hash(), blockchain.voter_chains[i as usize].get_unvoted_prop_blocks()[0]);
            let voter_block = utils::test_voter_block(prop_block2a.hash(),
            i as u16, blockchain.voter_chains[i as usize].best_block,blockchain.voter_chains[i as usize].get_unvoted_prop_blocks() );
            blockchain.insert_node(&voter_block);
        }
        for i in 7..10{
            assert_eq!(1, blockchain.voter_chains[i as usize].get_unvoted_prop_blocks().len());
            assert_eq!(prop_block2a.hash(), blockchain.voter_chains[i as usize].get_unvoted_prop_blocks()[0]);
            // We are instead voting on prop block 2b
            let voter_block = utils::test_voter_block(prop_block2b.hash(),
            i as u16, blockchain.voter_chains[i as usize].best_block, vec![prop_block2b.hash()] );
            blockchain.insert_node(&voter_block);
        }
        let prop_block2a_votes = blockchain.proposer_node_data[&prop_block2a.hash()].votes;
        let prop_block2b_votes = blockchain.proposer_node_data[&prop_block2b.hash()].votes;
        assert_eq!(7, prop_block2a_votes, "prop block 2a should have 7 votes" );
        assert_eq!(3, prop_block2b_votes, "prop block 2b should have 3 votes" );
<<<<<<< HEAD
        assert_eq!(10, blockchain.proposer_tree.all_votes[&1], "Level 2 total votes should have 10",);
=======
        assert_eq!(10, blockchain.proposer_tree.all_votes[1].len(), "Level 2 total votes should have 10",);
>>>>>>> 594d3d53
        assert_eq!(44, blockchain.graph.node_count(), "Expecting 44 nodes");
        assert_eq!(132, blockchain.graph.edge_count(), "Expecting 132 edges");


        println!("Step 7:   Mining 4 tx block and 1 prop block referring 4 tx blocks + prop_block_2b)");
        unreferred_tx_block_index += 5;
        let tx_block_4: Vec<Block> = utils::test_tx_blocks_with_parent_hash(4, blockchain.proposer_tree.best_block);
        tx_block_vec.extend(tx_block_4.iter().cloned());
        /// Add the tx blocks to blockchain
        for i in 0..4{ blockchain.insert_node(&tx_block_vec[unreferred_tx_block_index+i]); }
        let prop_block3 = utils::test_prop_block(blockchain.proposer_tree.best_block,
        tx_block_vec[10..14].iter().map( |x| x.hash()).collect(), vec![prop_block2b.hash()]); // Referring 4 tx blocks + 1 prop_block
        blockchain.insert_node(&prop_block3);
        assert_eq!(prop_block3.hash(), blockchain.proposer_tree.best_block, "Proposer best block");
        assert_eq!(49, blockchain.graph.node_count(), "Expecting 49 nodes");
        assert_eq!(152, blockchain.graph.edge_count(), "Expecting 152 edges");


        println!("Step 8:   Mining only 3+3 voter blocks voting on none + prob_block3");
        for i in 0..3{
            assert_eq!(1, blockchain.voter_chains[i as usize].get_unvoted_prop_blocks().len());
            assert_eq!(prop_block3.hash(), blockchain.voter_chains[i as usize].get_unvoted_prop_blocks()[0]);
            let voter_block = utils::test_voter_block(prop_block2a.hash(), // Mining on 2a (because 3 hasnt showed up yet (fake))
            i as u16, blockchain.voter_chains[i as usize].best_block, vec![] );
            blockchain.insert_node(&voter_block);
        }
        for i in 3..6{
            assert_eq!(1, blockchain.voter_chains[i as usize].get_unvoted_prop_blocks().len());
            assert_eq!(prop_block3.hash(), blockchain.voter_chains[i as usize].get_unvoted_prop_blocks()[0]);
            let voter_block = utils::test_voter_block(prop_block3.hash(), // Mining on 3 after it showed up
            i as u16, blockchain.voter_chains[i as usize].best_block, vec![prop_block3.hash()] );
            blockchain.insert_node(&voter_block);
        }
        assert_eq!(55, blockchain.graph.node_count(), "Expecting 55 nodes");
        assert_eq!(176, blockchain.graph.edge_count(), "Expecting 176 edges");


        println!("Step 9:  Mining 2 tx block and 1 prop block referring the 2 tx blocks");
        unreferred_tx_block_index += 4;
        let tx_block_2: Vec<Block> = utils::test_tx_blocks_with_parent_hash(2, blockchain.proposer_tree.best_block);
        tx_block_vec.extend(tx_block_2.iter().cloned());
        /// Add the tx blocks to blockchain
        for i in 0..2{ blockchain.insert_node(&tx_block_vec[unreferred_tx_block_index+i]); }
        let prop_block4 = utils::test_prop_block(blockchain.proposer_tree.best_block,
        tx_block_vec[14..16].iter().map( |x| x.hash()).collect(), vec![]); // Referring 4 tx blocks + 1 prop_block
        blockchain.insert_node(&prop_block4);
        assert_eq!(prop_block4.hash(), blockchain.proposer_tree.best_block, "Proposer best block");
        assert_eq!(58, blockchain.graph.node_count(), "Expecting 58 nodes");
        assert_eq!(186, blockchain.graph.edge_count(), "Expecting 186 edges");
<<<<<<< HEAD
        // Checking the number of unconfirmed tx blocks 2 of prop2a, 4 from prop3, and 2 from prop4.
        assert_eq!(8, blockchain.tx_pool.unconfirmed.len());


=======


>>>>>>> 594d3d53
        println!("Step 10:  1-6 voter chains vote on prop4 and 6-10 voter blocks vote on prop3 and prop4" );
        ///Storing voter_parents used in step 12 test
        for i in 0..10{
            voter_best_blocks[i] = blockchain.voter_chains[i as usize].best_block.clone();
        }
        for i in 0..3{
            assert_eq!(2, blockchain.voter_chains[i as usize].get_unvoted_prop_blocks().len());
            assert_eq!(prop_block3.hash(), blockchain.voter_chains[i as usize].get_unvoted_prop_blocks()[0]);
            assert_eq!(prop_block4.hash(), blockchain.voter_chains[i as usize].get_unvoted_prop_blocks()[1]);
            let voter_block = utils::test_voter_block(prop_block4.hash(), // Mining on 4
             i as u16, blockchain.voter_chains[i as usize].best_block, vec![prop_block3.hash(), prop_block4.hash()] );
            blockchain.insert_node(&voter_block);
        }

        // prop3 is confirmed. Unconfirmed tx blocks 2 from prop4.
        assert_eq!(2, blockchain.tx_pool.unconfirmed.len());


        for i in 3..6{
            assert_eq!(1, blockchain.voter_chains[i as usize].get_unvoted_prop_blocks().len());
            assert_eq!(prop_block4.hash(), blockchain.voter_chains[i as usize].get_unvoted_prop_blocks()[0]);
            let voter_block = utils::test_voter_block(prop_block4.hash(), // Mining on 4
            i as u16, blockchain.voter_chains[i as usize].best_block, vec![prop_block4.hash()] );
            blockchain.insert_node(&voter_block);
        }
        // prop4 is also confirmed.
        assert_eq!(0, blockchain.tx_pool.unconfirmed.len());

        for i in 6..10{
            assert_eq!(2, blockchain.voter_chains[i as usize].get_unvoted_prop_blocks().len());
            assert_eq!(prop_block3.hash(), blockchain.voter_chains[i as usize].get_unvoted_prop_blocks()[0]);
            assert_eq!(prop_block4.hash(), blockchain.voter_chains[i as usize].get_unvoted_prop_blocks()[1]);
            let voter_block = utils::test_voter_block(prop_block4.hash(), // Mining on 3 after it showed up
            i as u16, blockchain.voter_chains[i as usize].best_block, vec![prop_block3.hash(), prop_block4.hash()] );
            blockchain.insert_node(&voter_block);
        }
        assert_eq!(68, blockchain.graph.node_count(), "Expecting 68 nodes");
        assert_eq!(240, blockchain.graph.edge_count(), "Expecting 240 edges");
        /// Checking the voter chain growth
        for i in 0..6{
            assert_eq!(4, blockchain.voter_chains[i as usize].best_level);
        }
        for i in 6..10{
            assert_eq!(3, blockchain.voter_chains[i as usize].best_level);
        }


        println!("Step 11:  Checking get_proposer_parent()");
        assert_eq!(blockchain.get_proposer_parent(prop_block4.hash()), prop_block3.hash());
        assert_eq!(blockchain.get_proposer_parent(tx_block_vec[14].hash()), prop_block3.hash());
        for i in 0..10{
            assert_eq!(blockchain.get_proposer_parent(blockchain.voter_chains[i as usize].best_block), prop_block4.hash());
        }


        println!("Step 12:  Checking get_voter_parent()");
        for i in 0..10{
            assert_eq!(blockchain.get_voter_parent(blockchain.voter_chains[i as usize].best_block), voter_best_blocks[i]);
        }

        println!("Step 13:  Checking get_votes_by_voter()");
        for i in 0..6{
            let votes = blockchain.get_votes_by_voter(&blockchain.voter_chains[i as usize].best_block);
            let expected = vec![prop_block4.hash()];
            let matching = votes.iter().zip(expected.iter()).filter(|&(a, b)| a == b).count();
            assert_eq!(matching, expected.len());
        }
        for i in 6..10{
            let mut votes = blockchain.get_votes_by_voter(&blockchain.voter_chains[i as usize].best_block);
            let mut expected = vec![prop_block3.hash(), prop_block4.hash()];
            votes.sort_by(|a, b| a.partial_cmp(b).unwrap());
            expected.sort_by(|a, b| a.partial_cmp(b).unwrap());
            let matching = votes.iter().zip(expected.iter()).filter(|&(a, b)| a == b).count();
            assert_eq!(matching, expected.len());
        }


        println!("Step 14:  Checking get_referred_tx_blocks_ordered()");
        let mut referred_tx_blocks: Vec<H256> = blockchain.get_referred_tx_blocks_ordered(&prop_block4.hash());
        let mut expected: Vec<H256> = tx_block_vec[14..16].iter().map( |x| x.hash()).collect();
        referred_tx_blocks.sort_by(|a, b| a.partial_cmp(b).unwrap());
        expected.sort_by(|a, b| a.partial_cmp(b).unwrap());
        let matching = referred_tx_blocks.iter().zip(expected.iter()).filter(|&(a, b)| a == b).count();
        assert_eq!(matching, expected.len());
        // Check 2
        let mut referred_tx_blocks: Vec<H256> = blockchain.get_referred_tx_blocks_ordered(&prop_block2a.hash());
        let mut expected: Vec<H256> = tx_block_vec[5..8].iter().map( |x| x.hash()).collect();
        referred_tx_blocks.sort_by(|a, b| a.partial_cmp(b).unwrap());
        expected.sort_by(|a, b| a.partial_cmp(b).unwrap());
        let matching = referred_tx_blocks.iter().zip(expected.iter()).filter(|&(a, b)| a == b).count();
        assert_eq!(matching, expected.len());


        println!("Step 15:  Checking get_referred_prop_blocks() ");
        let mut referred_prop_blocks: Vec<H256> = blockchain.get_referred_prop_blocks(prop_block3.hash()).iter().map(|x| x.0).collect();
        let mut expected: Vec<H256> = vec![prop_block2b.hash()];
        referred_prop_blocks.sort_by(|a, b| a.partial_cmp(b).unwrap());
        expected.sort_by(|a, b| a.partial_cmp(b).unwrap());
        let matching = referred_prop_blocks.iter().zip(expected.iter()).filter(|&(a, b)| a == b).count();
        assert_eq!( matching, expected.len());


        println!("Step 16:  Checking get_votes_from_chain()");
        for i in 0..7 {
            let chain_votes = blockchain.get_votes_from_chain(i);
            let expected = vec![prop_block1.hash(), prop_block2a.hash(), prop_block3.hash(), prop_block4.hash()];
            let matching = chain_votes.iter().zip(expected.iter()).filter(|&(a, b)| a == b).count();
            assert_eq!( matching, expected.len());
        }
        for i in 7..10 {
            let chain_votes = blockchain.get_votes_from_chain(i);
            let expected = vec![prop_block1.hash(), prop_block2b.hash(), prop_block3.hash(), prop_block4.hash()];
            let matching = chain_votes.iter().zip(expected.iter()).filter(|&(a, b)| a == b).count();
            assert_eq!( matching, expected.len());
        }


        println!("Step 17:  Checking leader blocks for first four levels");
        assert_eq!(16, blockchain.tx_pool.unconfirmed.len());
        assert_eq!(0, blockchain.tx_pool.ordered.len());
        let leader_block_sequence = blockchain.get_leader_block_sequence();
        assert_eq!(prop_block1.hash(), leader_block_sequence[0].unwrap());
        assert_eq!(prop_block2a.hash(),leader_block_sequence[1].unwrap());
        assert_eq!(prop_block3.hash(), leader_block_sequence[2].unwrap());
        assert_eq!(prop_block4.hash(), leader_block_sequence[3].unwrap());
        assert_eq!(blockchain.proposer_node_data[&prop_block1.hash()].leadership_status,
                   ProposerStatus::Leader);
        assert_eq!(blockchain.proposer_node_data[&prop_block2a.hash()].leadership_status,
                   ProposerStatus::Leader);
        assert_eq!(blockchain.proposer_node_data[&prop_block2b.hash()].leadership_status,
                   ProposerStatus::NotLeaderAndConfirmed);
        assert_eq!(blockchain.proposer_node_data[&prop_block3.hash()].leadership_status,
                   ProposerStatus::Leader);
        assert_eq!(blockchain.proposer_node_data[&prop_block4.hash()].leadership_status,
                   ProposerStatus::Leader);


        println!("Step 18:  Checking NotLeaderUnconfirmed blocks for first four levels");
        assert_eq!(0, blockchain.get_parent_and_referred_notleader_unconfirmed_prop_blocks(prop_block1.hash()).len());
        assert_eq!(0, blockchain.get_parent_and_referred_notleader_unconfirmed_prop_blocks(prop_block2a.hash()).len());
        assert_eq!(0, blockchain.get_parent_and_referred_notleader_unconfirmed_prop_blocks(prop_block4.hash()).len());

        println!("Step 19:  The ledger tx blocks");
<<<<<<< HEAD
        assert_eq!(16, blockchain.tx_pool.ordered.len());
        let ordered_tx_blocks = blockchain.get_ordered_tx_blocks();
        for i in 0..16{
            assert_eq!(ordered_tx_blocks[i], tx_block_vec[i].hash());
        }
=======
>>>>>>> 594d3d53

        println!("Step 20: Mining 2 tx block and 1 prop block referring the 2 tx blocks");
        unreferred_tx_block_index += 2;
        let tx_block_2: Vec<Block> = utils::test_tx_blocks_with_parent_hash(2, blockchain.proposer_tree.best_block);
        tx_block_vec.extend(tx_block_2.iter().cloned());
        /// Add the tx blocks to blockchain
        for i in 0..2{ blockchain.insert_node(&tx_block_vec[unreferred_tx_block_index+i]); }
        let prop_block5 = utils::test_prop_block(blockchain.proposer_tree.best_block,
                                                tx_block_vec[16..18].iter().map( |x| x.hash()).collect(), vec![]); // Referring 4 tx blocks + 1 prop_block
        blockchain.insert_node(&prop_block5);

        assert_eq!(2, blockchain.tx_pool.unconfirmed.len());
<<<<<<< HEAD
    }

    #[test]
    fn proposer_block_ordering(){
        pub const NUM_VOTER_CHAINS: u16 = 10;
        let mut rng = rand::thread_rng();
        // Initialize a blockchain with 10 voter chains.
        let mut blockchain = BlockChain::new(NUM_VOTER_CHAINS);
=======
        assert_eq!(16, blockchain.tx_pool.ordered.len());
    }


    #[test]
    fn proposer_block_ordering(){
        let mut rng = rand::thread_rng();
        // Initialize a blockchain with 10 voter chains.
        let mut blockchain = BlockChain::new();
>>>>>>> 594d3d53

        // Store the parent blocks to mine on voter trees.
        let mut voter_best_blocks: Vec<H256> = (0..NUM_VOTER_CHAINS).map( |i| blockchain.voter_chains[i as usize].best_block).collect();// Currently the voter genesis blocks.

        // Maintains the list of tx blocks.
        let mut tx_block_vec: Vec<Block> = vec![];
        let mut unreferred_tx_block_index = 0;


        assert_eq!(11, blockchain.graph.node_count(), "Expecting 11 nodes corresponding to 11 genesis blocks");
        assert_eq!(0, blockchain.graph.edge_count(), "Expecting 0 edges");


        // Adding 6 prop blocks with notleader status
        let prop_block1 = utils::test_prop_block(blockchain.proposer_tree.best_block, vec![], vec![]);
//        println!("P-1: {}", prop_block1.hash());
        blockchain.insert_node(&prop_block1);

        let prop_block2a = utils::test_prop_block(prop_block1.hash(), vec![], vec![]);
//        println!("P-2a: {}", prop_block2a.hash());
        blockchain.insert_node(&prop_block2a);
        let prop_block2b = utils::test_prop_block(prop_block1.hash(), vec![], vec![]);
//        println!("P-2b: {}", prop_block2b.hash());
        blockchain.insert_node(&prop_block2b);
        let prop_block2c = utils::test_prop_block(prop_block1.hash(), vec![], vec![]);
//        println!("P-2c: {}", prop_block2c.hash());
        blockchain.insert_node(&prop_block2c);

        let prop_block3a = utils::test_prop_block(blockchain.proposer_tree.best_block, vec![], vec![prop_block2b.hash()]);
//        println!("P-3a: {}", prop_block3a.hash());
        blockchain.insert_node(&prop_block3a);
        let prop_block3b = utils::test_prop_block(prop_block2b.hash(), vec![], vec![]);
//        println!("P-3b: {}", prop_block3b.hash());
        blockchain.insert_node(&prop_block3b);


        let prop_block4a = utils::test_prop_block(prop_block3b.hash(), vec![], vec![prop_block2a.hash(), prop_block3a.hash()]);
//        println!("P-4a: {}", prop_block4a.hash());
        blockchain.insert_node(&prop_block4a);
        let prop_block4b = utils::test_prop_block(prop_block3b.hash(), vec![], vec![]);
//        println!("P-4b: {}", prop_block4b.hash());
        blockchain.insert_node(&prop_block4b);


        let prop_block5a = utils::test_prop_block(prop_block4b.hash(), vec![],
                       vec![prop_block2c.hash(),prop_block2a.hash(), prop_block4a.hash(), prop_block3a.hash()]);
//        println!("P-5a: {}", prop_block5a.hash());
        blockchain.insert_node(&prop_block5a);

        /*
                    _____
                    | 1 |<===================\\
                    |___|<========||         ||
                      ||          ||         ||
                    __||_       __||_       _||__
             /----->| 2a|   /-->| 2b|       | 2c|
             |  /-->|___|  /    |___|       |___|<--\
             |  |     ||  /       ||                |
             |  |   __||_/      __||_               |
             |  |   | 3a|       | 3b|               |
             |  |   |___|       |___|<========\\    |
             |  |     |           ||          ||    |
             |  |     |         __||__      __||_   |
             |__|_____|_________| 4a|       | 4b|   |
                |     |         |___|       |___|   |
                |     |   --------|           ||    |
                |   __|__/                    ||    |
                \---| 5 |=====================//    |
                    |___|---------------------------|


        */

        // Changing it to notleader status ONLY for testing
        blockchain.proposer_node_data.get_mut(&prop_block1.hash()).unwrap().give_not_leader_status();
        blockchain.proposer_node_data.get_mut(&prop_block2a.hash()).unwrap().give_not_leader_status();
        blockchain.proposer_node_data.get_mut(&prop_block2b.hash()).unwrap().give_not_leader_status();
        blockchain.proposer_node_data.get_mut(&prop_block2c.hash()).unwrap().give_not_leader_status();
        blockchain.proposer_node_data.get_mut(&prop_block3a.hash()).unwrap().give_not_leader_status();
        blockchain.proposer_node_data.get_mut(&prop_block3b.hash()).unwrap().give_not_leader_status();
        blockchain.proposer_node_data.get_mut(&prop_block4a.hash()).unwrap().give_not_leader_status();
        blockchain.proposer_node_data.get_mut(&prop_block4b.hash()).unwrap().give_not_leader_status();
        blockchain.proposer_node_data.get_mut(&prop_block5a.hash()).unwrap().give_not_leader_status();

        println!("Step 2:   Checking the order of get_parent_and_referred_notleader_unconfirmed_prop_blocks()");
        let prop_block_2a_ref = blockchain.get_parent_and_referred_notleader_unconfirmed_prop_blocks(prop_block2a.hash());
        assert_eq!(1, prop_block_2a_ref.len());
        assert_eq!(prop_block1.hash(), prop_block_2a_ref[0].0);

        let prop_block_3a_ref = blockchain.get_parent_and_referred_notleader_unconfirmed_prop_blocks(prop_block3a.hash());
        assert_eq!(2, prop_block_3a_ref.len());
        assert_eq!(prop_block2a.hash(), prop_block_3a_ref[0].0);
        assert_eq!(prop_block2b.hash(), prop_block_3a_ref[1].0);


        let prop_block_3b_ref = blockchain.get_parent_and_referred_notleader_unconfirmed_prop_blocks(prop_block3b.hash());
        assert_eq!(1, prop_block_3b_ref.len());
        assert_eq!(prop_block2b.hash(), prop_block_3b_ref[0].0);


        let prop_block_4a_ref = blockchain.get_parent_and_referred_notleader_unconfirmed_prop_blocks(prop_block4a.hash());
        assert_eq!(3, prop_block_4a_ref.len());
        assert_eq!(prop_block3b.hash(), prop_block_4a_ref[0].0);
        assert_eq!(prop_block2a.hash(), prop_block_4a_ref[1].0);
        assert_eq!(prop_block3a.hash(), prop_block_4a_ref[2].0);

        println!("Step 3:   Checking the order of get_all_parent_and_referred_notleader_unconfirmed_prop_blocks_ordered()");
        let prop_block_2a_ref = blockchain.get_all_parent_and_referred_notleader_unconfirmed_prop_blocks_ordered(prop_block2a.hash());
        assert_eq!(2, prop_block_2a_ref.len());
        // The expected order
        assert_eq!(prop_block1.hash(), prop_block_2a_ref[0]);
        assert_eq!(prop_block2a.hash(), prop_block_2a_ref[1]);

        let prop_block_3a_ref = blockchain.get_all_parent_and_referred_notleader_unconfirmed_prop_blocks_ordered(prop_block3a.hash());
        assert_eq!(4, prop_block_3a_ref.len());

        // The expected order
        assert_eq!(prop_block1.hash(), prop_block_3a_ref[0]);
        assert_eq!(prop_block2a.hash(), prop_block_3a_ref[1]);
        assert_eq!(prop_block2b.hash(), prop_block_3a_ref[2]);
        assert_eq!(prop_block3a.hash(), prop_block_3a_ref[3]);

        let prop_block_4a_ref = blockchain.get_all_parent_and_referred_notleader_unconfirmed_prop_blocks_ordered(prop_block4a.hash());
        assert_eq!(6, prop_block_4a_ref.len());
        assert_eq!(prop_block1.hash(), prop_block_4a_ref[0]);
        assert_eq!(prop_block2b.hash(), prop_block_4a_ref[1]);
        assert_eq!(prop_block2a.hash(), prop_block_4a_ref[2]);
        assert_eq!(prop_block3b.hash(), prop_block_4a_ref[3]);
        assert_eq!(prop_block3a.hash(), prop_block_4a_ref[4]);
        assert_eq!(prop_block4a.hash(), prop_block_4a_ref[5]);

//        println!(" Here ");
        let prop_block_5a_ref = blockchain.get_all_parent_and_referred_notleader_unconfirmed_prop_blocks_ordered(prop_block5a.hash());
        assert_eq!(prop_block2b.hash(), prop_block_5a_ref[1], "1");
        assert_eq!(prop_block2c.hash(), prop_block_5a_ref[2], "2");
        assert_eq!(prop_block2a.hash(), prop_block_5a_ref[3], "3");
        assert_eq!(prop_block3b.hash(), prop_block_5a_ref[4], "4");
        assert_eq!(prop_block3a.hash(), prop_block_5a_ref[5], "5");
        assert_eq!(prop_block4b.hash(), prop_block_5a_ref[6], "6");
        assert_eq!(prop_block4a.hash(), prop_block_5a_ref[7], "7");
        assert_eq!(prop_block5a.hash(), prop_block_5a_ref[8], "8");


        // Making 1, 2a leaders
        blockchain.proposer_node_data.get_mut(&prop_block1.hash()).unwrap().give_leader_status();
        blockchain.proposer_node_data.get_mut(&prop_block2a.hash()).unwrap().give_leader_status();
        let prop_block_5a_ref = blockchain.get_all_parent_and_referred_notleader_unconfirmed_prop_blocks_ordered(prop_block5a.hash());
        assert_eq!(prop_block2b.hash(), prop_block_5a_ref[0], "1");
        assert_eq!(prop_block2c.hash(), prop_block_5a_ref[1], "2");
        assert_eq!(prop_block3b.hash(), prop_block_5a_ref[2], "4");
        assert_eq!(prop_block3a.hash(), prop_block_5a_ref[3], "5");
        assert_eq!(prop_block4b.hash(), prop_block_5a_ref[4], "6");
        assert_eq!(prop_block4a.hash(), prop_block_5a_ref[5], "7");
        assert_eq!(prop_block5a.hash(), prop_block_5a_ref[6], "8");
<<<<<<< HEAD
=======
    }

    #[test]
    fn test_json() {
        let mut rng = rand::thread_rng();
        /// Initialize a blockchain with 10 voter chains.
        let mut blockchain = BlockChain::new();

        /// Store the parent blocks to mine on voter trees.
        let mut voter_best_blocks: Vec<H256> = (0..NUM_VOTER_CHAINS).map( |i| blockchain.voter_chains[i as usize].best_block).collect();// Currently the voter genesis blocks.

        /// Maintains the list of tx blocks.
        let mut tx_block_vec: Vec<Block> = vec![];
        let mut unreferred_tx_block_index = 0;

        /// Mine 5 tx block's with prop_best_block as the parent
        let tx_block_5: Vec<Block> = utils::test_tx_blocks_with_parent_hash(5, blockchain.proposer_tree.best_block);
        tx_block_vec.extend(tx_block_5.iter().cloned());
        /// Add the tx blocks to blockchain
        for i in 0..5{ blockchain.insert_node(&tx_block_vec[i]); }
        /// Generate a proposer block with prop_parent_block as the parent which referencing the above 5 tx blocks
        let prop_block1 = utils::test_prop_block(blockchain.proposer_tree.best_block,
                                                 tx_block_vec[0..5].iter().map( |x| x.hash()).collect(), vec![]);
        /// Add the prop_block
        blockchain.insert_node(&prop_block1);

        let s = blockchain.dump().unwrap();
        println!("{}", s);
>>>>>>> 594d3d53
    }
}<|MERGE_RESOLUTION|>--- conflicted
+++ resolved
@@ -1,26 +1,16 @@
 mod transaction;
 mod proposer;
 mod voter;
-<<<<<<< HEAD
 pub mod utils;
-=======
-mod utils;
->>>>>>> 594d3d53
 mod edge;
 use super::block::{Block, Content};
 use super::crypto::hash::{Hashable, H256};
 use serde::{Serialize, Deserialize};
 use edge::Edge;
 use proposer::NodeData as ProposerNodeData;
-<<<<<<< HEAD
 use proposer::Status as ProposerStatus;
 use voter::NodeStatus as VoterNodeStatus;
 use voter::NodeUpdateStatus as VoterNodeUpdateStatus;
-=======
-use proposer::Status  as ProposerStatus;
-use voter::NodeStatus  as VoterNodeStatus;
-use voter::NodeUpdateStatus  as VoterNodeUpdateStatus;
->>>>>>> 594d3d53
 use proposer::Tree as ProposerTree;
 use voter::NodeData as VoterNodeData;
 use voter::Chain as VoterChain;
@@ -36,21 +26,13 @@
 use std::iter::FromIterator;
 use std::process;
 
-<<<<<<< HEAD
 pub struct BlockChain{
     /// Graph structure of the blockchain/graph
-=======
-const NUM_VOTER_CHAINS: u16 = 10; // DONT CHANGE THIS
-
-pub struct BlockChain{
-    /// Store the graph structures of Prism
->>>>>>> 594d3d53
     pub graph: GraphMap<H256, Edge, Directed>,
     /// Information of the proposer tree
     pub proposer_tree: ProposerTree,
     /// Information of the voter chains
     pub voter_chains: Vec<VoterChain>,
-<<<<<<< HEAD
     /// Information of the transaction pool
     pub tx_pool: TxPool,
     /// Metadata of individual proposer blocks
@@ -64,20 +46,6 @@
     /// Initializing blockchain graph with genesis blocks.
     pub fn new(num_voting_chains: u16) -> Self {
         // Initializing an empty object
-=======
-    pub tx_pool: TxPool,
-    /// Contains data about the proposer nodes.
-    proposer_node_data: HashMap<H256, ProposerNodeData>,
-    /// Contains data about the voter nodes.
-    voter_node_data: HashMap<H256, VoterNodeData>
-}
-
-/// Functions to edit the blockchain
-impl BlockChain {
-    /// Initializing blockchain graph with genesis blocks.
-    pub fn new() -> Self {
-        /// Initializing an empty objects
->>>>>>> 594d3d53
         let mut graph = GraphMap::<H256, Edge, Directed>::new();
         let mut proposer_tree = ProposerTree::default();
         let mut voter_chains: Vec<VoterChain> = vec![];
@@ -85,17 +53,10 @@
         let mut proposer_node_data = HashMap::<H256, ProposerNodeData>::new();
         let mut voter_node_data = HashMap::<H256, VoterNodeData>::new();
 
-<<<<<<< HEAD
         // 1. Proposer genesis block
         // 1a. Add proposer genesis block in the graph
         let proposer_genesis_node = ProposerNodeData::genesis(num_voting_chains);
         let proposer_hash_vec: [u8; 32] = [0; 32]; // TODO: Shift to a global config  file
-=======
-        /// 1. Proposer genesis block
-        /// 1a. Add proposer genesis block in the graph
-        let proposer_genesis_node = ProposerNodeData::genesis(NUM_VOTER_CHAINS);
-        let proposer_hash_vec: [u8; 32] = [0, 0, 0, 0, 0, 0, 0, 0, 0, 0, 0, 0, 0, 0, 0, 0, 0, 0, 0, 0, 0, 0, 0, 0, 0, 0, 0, 0, 0, 0, 0, 0]; /// Hash vector of proposer genesis block. todo: Shift to a global config  file
->>>>>>> 594d3d53
         graph.add_node((&proposer_hash_vec).into());
         // Add metadata of the proposer genesis block to the hashmap
         proposer_node_data.insert((&proposer_hash_vec).into(), proposer_genesis_node);
@@ -103,12 +64,8 @@
         // 1b. Initializing proposer tree
         proposer_tree.best_block = (&proposer_hash_vec).into();
         proposer_tree.prop_nodes.push(vec![(&proposer_hash_vec).into()]);
-<<<<<<< HEAD
         // Genesis proposer block is the leader block at level 0
         proposer_tree.leader_nodes.insert(0, (&proposer_hash_vec).into());
-=======
-        proposer_tree.leader_nodes.insert(0, (&proposer_hash_vec).into()); // The leader block at level 0
->>>>>>> 594d3d53
 
         // 2. Voter geneses blocks
         for chain_number in 0..(num_voting_chains) {
@@ -116,14 +73,10 @@
             let voter_genesis_node = VoterNodeData::genesis(chain_number as u16);
             let b1 = ((chain_number + 1) >> 8) as u8;
             let b2 = (chain_number + 1) as u8;
-<<<<<<< HEAD
             // create the hash of the genesis block i. TODO: move this to a global config
             let mut voter_hash_vec: [u8; 32] = [0; 32];
             voter_hash_vec[30] = b1;
             voter_hash_vec[31] = b2;
-=======
-            let voter_hash_vec: [u8; 32] = [0, 0, 0, 0, 0, 0, 0, 0, 0, 0, 0, 0, 0, 0, 0, 0, 0, 0, 0, 0, 0, 0, 0, 0, 0, 0, 0, 0, 0, 0, b1, b2]; /// Hash vector of voter genesis block. todo: Shift to a global config  file
->>>>>>> 594d3d53
             let voter_hash: H256 = (&voter_hash_vec).into();
             graph.add_node(voter_hash);
             // Add voter genesis node data to the hashmap
@@ -144,19 +97,11 @@
         };
     }
 
-<<<<<<< HEAD
     // TODO: add a function to restore BlockChain from BlockDatabase
 
     // Add edges from `from` to `to` with type `edge_type`, and edge from `to` to `from` with the
     // corresponding reversed type.
     fn insert_edge(&mut self, from: H256, to: H256, edge_type: Edge) {
-=======
-    //todo: Add a restoration function. This requires DB.
-
-    /// Adds directed edges: from->to and to->from with different types.
-    fn insert_edge(&mut self, from: H256, to: H256, edge_type: Edge) {
-        self.graph.add_edge(to, from, edge_type.reverse_edge());
->>>>>>> 594d3d53
         self.graph.add_edge(from, to, edge_type);
         self.graph.add_edge(to, from, edge_type.reverse_edge());
     }
@@ -168,7 +113,6 @@
         let parent_proposer_block_hash = block.header.parent_hash;
         // Add the node to the graph
         self.graph.add_node(block_hash);
-<<<<<<< HEAD
 
         // Parse the block content and add the edges according to Prism logic.
         let content: &Content = &block.content;
@@ -178,21 +122,11 @@
                 self.insert_edge(block_hash, parent_proposer_block_hash, Edge::TransactionToProposerParent);
 
                 // mark this new tx block as unconfirmed and unreferred
-=======
-        /// Parse the block content and add the edges according to Prism logic.
-        let content: &Content = &block.content;
-        match content {
-            Content::Transaction(_) => {
-                // 1. Add edge from tx block to its proposer parent
-                self.insert_edge(block_hash, parent_proposer_block_hash, Edge::TransactionToProposerParent);
-                // Add tx block to pool of unreferred and unconfirmed tx blocks.
->>>>>>> 594d3d53
                 self.tx_pool.insert_unconfirmed(block_hash);
                 self.tx_pool.insert_unreferred(block_hash);
             },
 
             Content::Proposer(content) => {
-<<<<<<< HEAD
                 // 1. Add edge from prop block to its proposer parent
                 self.insert_edge(block_hash, parent_proposer_block_hash, Edge::ProposerToProposerParent);
                 // Since the parent is now referred, remove it from the unreferred pool
@@ -221,36 +155,6 @@
 
                 // 5. Creating proposer node data.
                 // TODO: replace default with new
-=======
-                // 1, Add edge from prop block to its proposer parent
-                self.insert_edge(block_hash, parent_proposer_block_hash, Edge::ProposerToProposerParent);
-                // Since the parent is referred remove it from unreferred pool and add the block
-                // to the unreferred pool.
-                self.proposer_tree.remove_unreferred(&parent_proposer_block_hash);
-                self.proposer_tree.insert_unreferred(block_hash);
-
-                // 2. Iterate through the list of proposer blocks referred in the proposer block content
-                for (position, prop_hash) in content.proposer_block_hashes.iter().enumerate() {
-                    self.insert_edge(block_hash, *prop_hash, Edge::ProposerToProposerReference((1+position) as u32)); // The parent prop block has the first position
-                    self.proposer_tree.remove_unreferred(prop_hash);
-
-                }
-
-                // 3. Iterate through the list of transaction block referred in the proposer block content
-                for (position, tx_hash) in content.transaction_block_hashes.iter().enumerate() {
-                    self.insert_edge(block_hash, *tx_hash, Edge::ProposerToTransactionReference(position as u32));
-                    self.tx_pool.remove_unreferred(&block_hash);
-                }
-
-                // 4. Add the proposer block to the list of unvoted blocks on all the voter chains.
-                let proposer_parent_node_data: ProposerNodeData = self.proposer_node_data[&parent_proposer_block_hash];
-                for i in 0..NUM_VOTER_CHAINS{
-                    self.voter_chains.get_mut(i as usize).unwrap().insert_unvoted(
-                        proposer_parent_node_data.level + 1, block_hash);
-                }
-
-                // 5. Creating proposer node data.
->>>>>>> 594d3d53
                 let mut proposer_node_data = ProposerNodeData::default();
                 proposer_node_data.level = self_level;
 
@@ -258,11 +162,7 @@
                 self.proposer_node_data.insert(block_hash, proposer_node_data);
 
                 // 7. Add the block to the proposer tree at a level.
-<<<<<<< HEAD
                 self.proposer_tree.add_block_at_level(block_hash, self_level);
-=======
-                self.proposer_tree.add_block_at_level(block_hash, proposer_node_data.level);
->>>>>>> 594d3d53
             },
 
             Content::Voter(content) => {
@@ -274,7 +174,6 @@
 
                 // 3. Add edge from voter block to proposer votees
                 for prop_block_hash in content.proposer_block_votes.iter() {
-<<<<<<< HEAD
                     if self.graph.contains_edge(block_hash, *prop_block_hash) {
                         // if the votee is the same as the parent
                         // TODO: could we compare *prop_block_hash and parent_proposer_block_hash
@@ -284,25 +183,11 @@
                     }
 
                     // Incrementing the votes of the votee
-=======
-                    if self.graph.contains_edge(block_hash, *prop_block_hash) { // if prop_block_hash is also parent_proposer_hash
-                        self.insert_edge(block_hash, (*prop_block_hash).clone(), Edge::VoterToProposerParentAndVote);
-                    } else {
-                        self.insert_edge(block_hash, (*prop_block_hash).clone(), Edge::VoterToProposerVote);
-                    }
-
-                    /// 4 Incrementing the votes of the proposer block
->>>>>>> 594d3d53
                     let ref mut proposer_node_data = self.proposer_node_data.get_mut(&prop_block_hash).unwrap();
                     proposer_node_data.votes += 1;
                     self.proposer_tree.add_vote_at_level(block_hash, proposer_node_data.level);
                 }
 
-<<<<<<< HEAD
-=======
-
-
->>>>>>> 594d3d53
                 // 4. Updating the voter chain.
                 let parent_voter_node_data: VoterNodeData = self.voter_node_data[&content.voter_parent_hash];
                 let voter_node_update = self.voter_chains[parent_voter_node_data.chain_number as usize].add_voter_block(
@@ -310,19 +195,13 @@
                 );
 
 
-<<<<<<< HEAD
                 // 5. Creating voter node data. Updating the level of the parent. And updating
                 // the unvoted_levels on the voter chain
                 // TODO: replace default with new
-=======
-                // 5. Creating voter node data. Updating the level of the parent.
-                //    And updating the unvoted_levels on the voter chain
->>>>>>> 594d3d53
                 let mut voter_node_data = VoterNodeData::default();
                 voter_node_data.level = parent_voter_node_data.level + 1;
                 voter_node_data.chain_number = parent_voter_node_data.chain_number;
 
-<<<<<<< HEAD
                 match voter_node_update {
                     // this new block lies on the main chain
                     VoterNodeUpdateStatus::ExtendedMainChain => {
@@ -454,43 +333,8 @@
                 max_lcb_vote = lcb;
                 max_lcb_vote_index = index;
             }
-=======
-                if voter_node_update == VoterNodeUpdateStatus::ExtendedMainChain{
-                    voter_node_data.status = VoterNodeStatus::OnMainChain;
-                    for prop_block_hash in content.proposer_block_votes.iter() {
-                        let proposer_level = self.prop_node_data(&prop_block_hash).level;
-                        self.voter_chains.get_mut(voter_node_data.chain_number as usize).unwrap().remove_unvoted(proposer_level);
-                    }
-                }
-                else if voter_node_update == VoterNodeUpdateStatus::LongerFork{
-                    panic!("Unimplemented");
-                }
-                else if voter_node_update == VoterNodeUpdateStatus::SideChain{
-                    // Orphan block if voter block was not on the main chain
-                    voter_node_data.status = VoterNodeStatus::Orphan;
-                }
-                self.voter_node_data.insert(block_hash, voter_node_data);
-            },
-        };
-    }
-}
-
-/// Functions to infer the voter chains.
-impl BlockChain {
-    /// Return the voter blocks on longest voter chain chain_number
-    pub fn get_longest_chain(&self, chain_number: u16) -> Vec<H256> {
-        let best_level = self.voter_chains[chain_number as usize].best_level;
-        let mut longest_chain: Vec<H256> = vec![];
-        let mut top_block: H256 = self.voter_chains[chain_number as usize].best_block;
-
-        /// Recursively push the top block
-        for _ in 0..best_level {
-            longest_chain.push(top_block);
-            top_block = self.get_voter_parent(top_block);
->>>>>>> 594d3d53
-        }
-
-<<<<<<< HEAD
+        }
+
         // Dont confirm if a private proposer block has a higher ucb.
         if left_over_votes >= max_lcb_vote {
             return;
@@ -503,21 +347,10 @@
             if ucb >= max_lcb_vote {
                 return;
             }
-=======
-    /// Returns votes (prop block hashes) from a chain.
-    pub fn get_votes_from_chain(&self, chain_number: u16) -> Vec<H256> {
-        let longest_chain: Vec<H256> = self.get_longest_chain(chain_number);
-        let mut votes: Vec<H256> = vec![];
-        for voter in longest_chain {
-            let mut voter_votes = self.get_votes_by_voter(&voter);
-            voter_votes.reverse(); //todo: Why? Ordering?
-            votes.extend(voter_votes);
->>>>>>> 594d3d53
         }
 
 //        println!("Confirmed block at level {} with {} votes cast", level, self.proposer_tree.all_votes[&level]);
 
-<<<<<<< HEAD
         // If the function enters here, it has confirmed the block at 'level'
 
         // 2a. Adding the leader block for the level
@@ -544,85 +377,6 @@
     pub fn get_vote_depths_on_proposer(&self, block_hash: &H256) -> Vec<u32> {
         if !self.proposer_node_data.contains_key(block_hash) { panic!("The proposer block with hash {} doesn't exist", block_hash); }
         let voter_ref_edges = self.graph.edges(*block_hash).filter(|&x| *x.2 == Edge::VoterFromProposerVote || *x.2 == Edge::VoterFromProposerParentAndVote);
-=======
-    /// Returns the (proposer) votes of a voter block
-    pub fn get_votes_by_voter(&self, block_hash: &H256) -> Vec<H256> {
-        if !self.voter_node_data.contains_key(&block_hash) { panic!("The voter block with hash {} doesn't exist", block_hash); }
-        let voter_ref_edges = self.graph.edges(*block_hash).filter(|&x| *x.2 == Edge::VoterToProposerVote || *x.2 == Edge::VoterToProposerParentAndVote);
-        let voter_ref_nodes: Vec<H256> = voter_ref_edges.map(|x| x.1).collect();
-        return voter_ref_nodes;
-    }
-
-    /// Return the voter parent of a voter block
-    pub fn get_voter_parent(&self, block_hash: H256) -> H256 {
-        if !self.voter_node_data.contains_key(&block_hash) { panic!("The voter block with hash {} doesn't exist", block_hash);}
-        let voter_parent_edges = self.graph.edges(block_hash).filter(|&x| *x.2 == Edge::VoterToVoterParent);
-        let voter_parent_nodes: Vec<H256> = voter_parent_edges.map( |x| x.1 ).collect();
-        if  voter_parent_nodes.len() == 1 { return voter_parent_nodes[0];}
-        else {panic!("{} proposer parents for {}", voter_parent_nodes.len(), block_hash)}
-    }
-}
-
-/// Functions to generate the ledger. This uses the confirmation logic of Prism.
-impl BlockChain {
-    /// This is a important fn: Checks if there are sufficient votes to confirm leader block at the level.
-    /// todo: This function should be called when the voter chain has collected sufficient votes on level.
-    pub fn confirm_leader_block_at_level(&mut self, level: u32) {
-        if self.proposer_tree.leader_nodes.contains_key(&level) {
-            return; // Return if the level already has leader block.
-        }
-        let proposers_blocks: &Vec<H256> = &self.proposer_tree.prop_nodes[level as usize];
-        let mut lcb_proposer_votes: Vec<f32> = vec![];
-        let mut ucb_proposer_votes: Vec<f32> = vec![];
-        let mut max_lcb_vote: f32 = -1.0;
-        let mut max_lcb_vote_index: usize = 0;
-
-        // 1. Getting the range of votes on each proposer block
-        // todo: This seems inefficient. Also equal vote situation is not considered.
-        for (index, proposer) in proposers_blocks.iter().enumerate() {
-            let proposer_votes: Vec<u32> = self.get_vote_depths_on_proposer(*proposer);
-            let (lcb, ucb) = utils::lcb_and_ucb_from_vote_depths(proposer_votes);
-            lcb_proposer_votes.push(lcb);
-            ucb_proposer_votes.push(ucb);
-            if max_lcb_vote < lcb {
-                max_lcb_vote = ucb;
-                max_lcb_vote_index = index;
-            }
-        }
-
-        // 1b. Checking if a proposer block has maximum votes
-        for index in 0..proposers_blocks.len() {
-            if index == max_lcb_vote_index { continue }
-            if ucb_proposer_votes[index] > max_lcb_vote {
-                return;
-            }
-        }
-
-        // 2a. Adding the leader block for the level
-        let leader_block = proposers_blocks[max_lcb_vote_index];
-        self.proposer_tree.leader_nodes.insert(level, leader_block);
-        self.proposer_tree.max_leader_level = cmp::max(self.proposer_tree.max_leader_level, level);
-
-        // 2b. Giving NotLeaderUnconfirmed status to all blocks at 'level' except the leader_block
-        let ref mut leader_node_data =  self.proposer_node_data.get_mut(&leader_block).unwrap();
-        leader_node_data.give_leader_status();
-        // Changing the status of other nodes at the same level to 'NotLeaderUnconfirmed'
-        for proposer_block in self.proposer_tree.prop_nodes[level as usize].iter(){
-            if *proposer_block != leader_block{
-                let ref mut proposer_node_data =  self.proposer_node_data.get_mut(proposer_block).unwrap();
-                proposer_node_data.give_not_leader_status();
-            }
-        }
-
-        // 3. Updating ledger because a new leader block is added.
-        self.update_ledger();
-    }
-
-    /// Return depths of voters of the given proposer block
-    pub fn get_vote_depths_on_proposer(&self, block_hash: H256) -> Vec<u32> {
-        if !self.proposer_node_data.contains_key(&block_hash) { panic!("The proposer block with hash {} doesn't exist", block_hash); }
-        let voter_ref_edges = self.graph.edges(block_hash).filter(|&x| *x.2 == Edge::VoterFromProposerVote || *x.2 == Edge::VoterFromProposerParentAndVote);
->>>>>>> 594d3d53
         let mut voter_ref_nodes: Vec<u32> = vec![];
         for edge in voter_ref_edges {
             let voter_block_hash = edge.1;
@@ -648,17 +402,10 @@
             if self.proposer_tree.leader_nodes.contains_key(&l) {
                 self.proposer_tree.continuous_leader_level = l;
                 // The leader blocks upto level l - 1  is confirmed.
-<<<<<<< HEAD
                 let leader_block_at_l = self.proposer_tree.leader_nodes[&l];
 
                 // Step 1. Recursively order the referred notleader proposer blocks.
                 let to_confirm_proposer_blocks_ordered = self.get_all_parent_and_referred_notleader_unconfirmed_prop_blocks_ordered(leader_block_at_l);
-=======
-                let leader_block_at_l = self.proposer_tree.leader_nodes.get(&l).unwrap();
-
-                // Step 1. Recursively order the referred notleader proposer blocks.
-                let to_confirm_proposer_blocks_ordered = self.get_all_parent_and_referred_notleader_unconfirmed_prop_blocks_ordered(*leader_block_at_l);
->>>>>>> 594d3d53
                 // Step 2. Add the transactions blocks referred by these
                 for proposer_block in to_confirm_proposer_blocks_ordered.iter(){
                     // Confirming all the tx blocks referred.
@@ -668,11 +415,7 @@
                         }
                     }
                     // Changing the status of these prop blocks.
-<<<<<<< HEAD
                     if *proposer_block != leader_block_at_l {
-=======
-                    if *proposer_block != *leader_block_at_l {
->>>>>>> 594d3d53
                         self.proposer_node_data.get_mut(proposer_block).unwrap().give_not_leader_confirmed_status();
                     }
                 }
@@ -705,11 +448,7 @@
             //In case a block is already present in all_blocks, replace the previous
             //if the new position is better than the previous.
             if all_blocks.contains_key(&block.0) {
-<<<<<<< HEAD
                 let old_effective_ordering = &all_blocks[&block.0];
-=======
-                let old_effective_ordering = all_blocks.get(&block.0).unwrap();
->>>>>>> 594d3d53
                 if new_effective_ordering < *old_effective_ordering{
                     all_blocks.remove(&block.0);
                 }
@@ -745,7 +484,6 @@
         for edge in all_edges{
             if let Edge::ProposerToTransactionReference(position) = *edge.2 {
                 referred_tx_blocks_nodes.push((edge.1, position));
-<<<<<<< HEAD
             }
         }
         referred_tx_blocks_nodes.sort_by_key(|k| k.1);
@@ -798,60 +536,6 @@
                 return Some(self.proposer_tree.leader_nodes[&level]);
             }
         }
-=======
-            }
-        }
-        referred_tx_blocks_nodes.sort_by_key(|k| k.1);
-        // returning the hashes only
-        return referred_tx_blocks_nodes.into_iter().map(|(x,_)| x).collect();
-    }
-
-    /// Returns all the notleader proposer blocks references by the block_hash including the parent.
-    /// The blocks are ordered by their position in the reference list.
-    fn get_parent_and_referred_notleader_unconfirmed_prop_blocks(&self, block_hash: H256) ->  Vec<(H256, u32)>{
-        let parent_block: H256 = self.get_proposer_parent(block_hash);
-        let mut referred_prop_blocks: Vec<(H256, u32)> = self.get_referred_prop_blocks(block_hash);
-        referred_prop_blocks.push((parent_block, 0));
-        // Filtering only NotLeaderUnconfirmed Blocks
-        let mut not_leader_prop_blocks: Vec<(H256, u32)>  = referred_prop_blocks.into_iter().filter(
-            |&x| self.prop_node_data(&x.0).leadership_status == ProposerStatus::NotLeaderUnconfirmed).collect();
-        not_leader_prop_blocks.sort_by_key(|k| k.1);
-        return not_leader_prop_blocks;
-    }
-
-    /// Return the proposer parent of the block
-    pub fn get_proposer_parent(&self, block_hash: H256) -> H256 {
-        let proposer_parent_edges = self.graph.edges(block_hash).filter( |&x|
-            (   *x.2 == Edge::TransactionToProposerParent || *x.2 == Edge::ProposerToProposerParent
-                || *x.2 == Edge::VoterToProposerParent || *x.2 == Edge::VoterToProposerParentAndVote ));
-        let proposer_parent_nodes: Vec<H256> = proposer_parent_edges.map( |x| x.1 ).collect();
-        if  proposer_parent_nodes.len() == 1 { return proposer_parent_nodes[0];}
-        else {panic!("{} proposer parents for {}", proposer_parent_nodes.len(), block_hash)}
-    }
-
-    /// Returns the prop blocks directly referred by the proposer block
-    pub fn get_referred_prop_blocks(&self, block_hash: H256) -> Vec<(H256, u32)> {
-        if !self.proposer_node_data.contains_key(&block_hash) { panic!("The proposer block with hash {} doesn't exist", block_hash); }
-        let all_edges = self.graph.edges(block_hash);
-
-        let mut referred_prop_blocks_nodes: Vec<(H256, u32)> = vec![];
-        for edge in all_edges{
-            if let Edge::ProposerToProposerReference(position) = *edge.2 {
-                referred_prop_blocks_nodes.push((edge.1, position));
-            }
-        }
-        return referred_prop_blocks_nodes;
-    }
-
-    /// Return a single leader block at the given level
-    pub fn get_leader_block_at_level(&mut self, level: u32) -> Option<H256> {
-        if self.proposer_tree.best_level >= level {
-            self.confirm_leader_block_at_level(level);
-            if self.proposer_tree.leader_nodes.contains_key(&level) {
-                return Some(self.proposer_tree.leader_nodes[&level]);
-            }
-        }
->>>>>>> 594d3d53
         return None;
     }
 
@@ -877,11 +561,7 @@
 
     /// Return the best blocks on voter chain 'chain number'.
     pub fn get_voter_best_block(&self, chain_number: u16) -> H256 {
-<<<<<<< HEAD
         let voter_best_block: H256 = self.voter_chains[chain_number as usize].best_block;
-=======
-        let voter_best_block: H256 = self.voter_chains.get(chain_number as usize).unwrap().best_block;
->>>>>>> 594d3d53
         return voter_best_block;
     }
 
@@ -901,7 +581,6 @@
         let unreferred_tx_blocks = self.tx_pool.unreferred.clone();
         return Vec::from_iter(unreferred_tx_blocks);
     }
-<<<<<<< HEAD
 
     /// Voter block content
     pub fn get_unvoted_prop_blocks(&self, chain_number: u16) -> Vec<H256> {
@@ -912,7 +591,7 @@
     //The content for transaction blocks is maintained in the tx-mempool, not here.
 }
 
-/// Helper functions : Get proposer and node data
+/// Helper functions: Get proposer and node data
 impl BlockChain{
     fn prop_node_data(&self, hash: &H256 ) -> &ProposerNodeData{
         return &self.proposer_node_data[hash];
@@ -920,29 +599,10 @@
 
     fn voter_node_data(&self, hash: &H256 ) -> &VoterNodeData{
         return &self.voter_node_data[hash];
-=======
-
-    /// Voter block content
-    pub fn get_unvoted_prop_blocks(&self, chain_number: u16) -> Vec<H256> {
-        return self.voter_chains[chain_number as usize].get_unvoted_prop_blocks();
-    }
-    //todo: Voter content - Unvoted proposer blocks.
-
-    //The content for transaction blocks is maintained in the tx-mempool, not here.
+    }
 }
 
-/// Helper functions : Get proposer and node data
-impl BlockChain{
-    fn prop_node_data(&self, hash: &H256 ) -> &ProposerNodeData{
-        return self.proposer_node_data.get(hash).unwrap();
-    }
-
-    fn voter_node_data(&self, hash: &H256 ) -> &VoterNodeData{
-        return self.voter_node_data.get(hash).unwrap();
-    }
-}
-
-// the information from blockchain that we want to dump. notice that we don't want to dump things related to mining
+/// Struct to hold blockchain data to be dumped
 #[derive(Serialize, Deserialize)]
 struct Dump {
     edges: Vec<(H256, H256, Edge)>,
@@ -973,7 +633,6 @@
         let dump = Dump {edges, prop_nodes, leader_nodes, voter_chain_best_blocks, pool_unconfirmed, pool_ordered, pool_unreferred, proposer_node_data, voter_node_data};
         let ret = serde_json::to_string(&dump)?;
         Ok(ret)
->>>>>>> 594d3d53
     }
 }
 
@@ -985,13 +644,13 @@
     use crate::block::{Block};
     use rand::{Rng, RngCore};
     use super::utils;
+    use crate::config::NUM_VOTER_CHAINS;
 
     // At initialization the blockchain only consists of (m+1) genesis blocks.
     // The hash of these genesis nodes in the blockchain graph are fixed for now
     // because we have designed the genesis blocks themselves.
     #[test]
     fn blockchain_initialization(){
-        pub const NUM_VOTER_CHAINS: u16 = 10;
         /// Initialize a blockchain with 10  voter chains.
         let mut blockchain = BlockChain::new(NUM_VOTER_CHAINS);
 
@@ -1012,7 +671,6 @@
 
     #[test]
     fn blockchain_growing(){
-        pub const NUM_VOTER_CHAINS: u16 = 10;
         let mut rng = rand::thread_rng();
         /// Initialize a blockchain with 10 voter chains.
         let mut blockchain = BlockChain::new(NUM_VOTER_CHAINS);
@@ -1106,11 +764,7 @@
         let prop_block2b_votes = blockchain.proposer_node_data[&prop_block2b.hash()].votes;
         assert_eq!(7, prop_block2a_votes, "prop block 2a should have 7 votes" );
         assert_eq!(3, prop_block2b_votes, "prop block 2b should have 3 votes" );
-<<<<<<< HEAD
         assert_eq!(10, blockchain.proposer_tree.all_votes[&1], "Level 2 total votes should have 10",);
-=======
-        assert_eq!(10, blockchain.proposer_tree.all_votes[1].len(), "Level 2 total votes should have 10",);
->>>>>>> 594d3d53
         assert_eq!(44, blockchain.graph.node_count(), "Expecting 44 nodes");
         assert_eq!(132, blockchain.graph.edge_count(), "Expecting 132 edges");
 
@@ -1160,15 +814,10 @@
         assert_eq!(prop_block4.hash(), blockchain.proposer_tree.best_block, "Proposer best block");
         assert_eq!(58, blockchain.graph.node_count(), "Expecting 58 nodes");
         assert_eq!(186, blockchain.graph.edge_count(), "Expecting 186 edges");
-<<<<<<< HEAD
         // Checking the number of unconfirmed tx blocks 2 of prop2a, 4 from prop3, and 2 from prop4.
         assert_eq!(8, blockchain.tx_pool.unconfirmed.len());
 
 
-=======
-
-
->>>>>>> 594d3d53
         println!("Step 10:  1-6 voter chains vote on prop4 and 6-10 voter blocks vote on prop3 and prop4" );
         ///Storing voter_parents used in step 12 test
         for i in 0..10{
@@ -1287,8 +936,6 @@
 
 
         println!("Step 17:  Checking leader blocks for first four levels");
-        assert_eq!(16, blockchain.tx_pool.unconfirmed.len());
-        assert_eq!(0, blockchain.tx_pool.ordered.len());
         let leader_block_sequence = blockchain.get_leader_block_sequence();
         assert_eq!(prop_block1.hash(), leader_block_sequence[0].unwrap());
         assert_eq!(prop_block2a.hash(),leader_block_sequence[1].unwrap());
@@ -1312,14 +959,11 @@
         assert_eq!(0, blockchain.get_parent_and_referred_notleader_unconfirmed_prop_blocks(prop_block4.hash()).len());
 
         println!("Step 19:  The ledger tx blocks");
-<<<<<<< HEAD
         assert_eq!(16, blockchain.tx_pool.ordered.len());
         let ordered_tx_blocks = blockchain.get_ordered_tx_blocks();
         for i in 0..16{
             assert_eq!(ordered_tx_blocks[i], tx_block_vec[i].hash());
         }
-=======
->>>>>>> 594d3d53
 
         println!("Step 20: Mining 2 tx block and 1 prop block referring the 2 tx blocks");
         unreferred_tx_block_index += 2;
@@ -1332,7 +976,6 @@
         blockchain.insert_node(&prop_block5);
 
         assert_eq!(2, blockchain.tx_pool.unconfirmed.len());
-<<<<<<< HEAD
     }
 
     #[test]
@@ -1341,17 +984,6 @@
         let mut rng = rand::thread_rng();
         // Initialize a blockchain with 10 voter chains.
         let mut blockchain = BlockChain::new(NUM_VOTER_CHAINS);
-=======
-        assert_eq!(16, blockchain.tx_pool.ordered.len());
-    }
-
-
-    #[test]
-    fn proposer_block_ordering(){
-        let mut rng = rand::thread_rng();
-        // Initialize a blockchain with 10 voter chains.
-        let mut blockchain = BlockChain::new();
->>>>>>> 594d3d53
 
         // Store the parent blocks to mine on voter trees.
         let mut voter_best_blocks: Vec<H256> = (0..NUM_VOTER_CHAINS).map( |i| blockchain.voter_chains[i as usize].best_block).collect();// Currently the voter genesis blocks.
@@ -1506,18 +1138,17 @@
         assert_eq!(prop_block4b.hash(), prop_block_5a_ref[4], "6");
         assert_eq!(prop_block4a.hash(), prop_block_5a_ref[5], "7");
         assert_eq!(prop_block5a.hash(), prop_block_5a_ref[6], "8");
-<<<<<<< HEAD
-=======
     }
 
     #[test]
     fn test_json() {
         let mut rng = rand::thread_rng();
         /// Initialize a blockchain with 10 voter chains.
-        let mut blockchain = BlockChain::new();
+        let mut blockchain = BlockChain::new(NUM_VOTER_CHAINS);
 
         /// Store the parent blocks to mine on voter trees.
-        let mut voter_best_blocks: Vec<H256> = (0..NUM_VOTER_CHAINS).map( |i| blockchain.voter_chains[i as usize].best_block).collect();// Currently the voter genesis blocks.
+        let mut voter_best_blocks: Vec<H256> = blockchain.voter_chains.iter().map(|c| c.best_block).collect();
+        // Currently the voter genesis blocks.
 
         /// Maintains the list of tx blocks.
         let mut tx_block_vec: Vec<Block> = vec![];
@@ -1536,6 +1167,5 @@
 
         let s = blockchain.dump().unwrap();
         println!("{}", s);
->>>>>>> 594d3d53
     }
 }