--- conflicted
+++ resolved
@@ -35,15 +35,9 @@
     pub voter_chains: Vec<VoterChain>,
     pub tx_pool: TxPool,
     /// Contains data about the proposer nodes.
-<<<<<<< HEAD
-    pub proposer_node_data_map: HashMap<H256, ProposerNodeData>,
+    pub proposer_node_data: HashMap<H256, ProposerNodeData>,
     /// Contains data about the voter nodes.
-    pub voter_node_data_map: HashMap<H256, VoterNodeData>
-=======
-    proposer_node_data: HashMap<H256, ProposerNodeData>,
-    /// Contains data about the voter nodes.
-    voter_node_data: HashMap<H256, VoterNodeData>
->>>>>>> c7dea02a
+    pub voter_node_data: HashMap<H256, VoterNodeData>
 }
 
 /// Functions to edit the blockchain
