use crate::block::header::Header;
use crate::block::{proposer, transaction, voter};
use crate::block::{Block, Content};
use crate::blockchain::BlockChain;
use crate::blockdb::BlockDatabase;
use crate::config::*;
use crate::crypto::hash::{Hashable, H256};
use crate::crypto::merkle::MerkleTree;
use crate::handler::new_validated_block;
use crate::network::server::Handle as ServerHandle;
use log::info;

use super::memory_pool::MemoryPool;
use std::sync::mpsc::{channel, Receiver, Sender, TryRecvError};
use std::time::SystemTime;

use std::sync::{Arc, Mutex};
use std::thread;

extern crate rand; // 0.6.0
use rand::Rng;

extern crate bigint;
use bigint::uint::U256;

#[derive(PartialEq)]
enum ControlSignal {
    Start,
    Step,
    Exit,
}

#[derive(PartialEq)]
pub enum ContextUpdateSignal {
    NewContent,
    // TODO: To be added later for efficiency:
    // NewTx,
    // NewTxBlockContent,
    // NewPropBlockContent,
    // NewVoterBlockContent(u16)
}

#[derive(PartialEq)]
enum OperatingState {
    Paused,
    Run,
    Step,
    ShutDown,
}

pub struct Context {
    tx_mempool: Arc<Mutex<MemoryPool>>,
    blockchain: Arc<Mutex<BlockChain>>,
    db: Arc<BlockDatabase>,
    // Channel for receiving control signal
    control_chan: Receiver<ControlSignal>,
    // Channel for notifing miner of new content
    context_update_chan: Receiver<ContextUpdateSignal>,
    // Proposer parent
    proposer_parent_hash: H256,
    // Block contents
    content: Vec<Content>,
    content_merkle_tree_root: H256,
    difficulty: [u8; 32],
    operating_state: OperatingState,
    server: ServerHandle,
}

pub struct Handle {
    // Channel for sending signal to the miner thread
    control_chan: Sender<ControlSignal>,
}

pub fn new(
    tx_mempool: &Arc<Mutex<MemoryPool>>,
    blockchain: &Arc<Mutex<BlockChain>>,
    db: &Arc<BlockDatabase>,
    ctx_update_source: Receiver<ContextUpdateSignal>,
    server: ServerHandle,
) -> (Context, Handle) {
    let (signal_chan_sender, signal_chan_receiver) = channel();
    let ctx = Context {
        tx_mempool: Arc::clone(tx_mempool),
        blockchain: Arc::clone(blockchain),
        db: Arc::clone(db),
        control_chan: signal_chan_receiver,
        context_update_chan: ctx_update_source,
        proposer_parent_hash: H256::default(),
        content: vec![],
        content_merkle_tree_root: H256::default(),
        difficulty: DEFAULT_DIFFICULTY,
        operating_state: OperatingState::Paused,
        server: server,
    };

    let handle = Handle {
        control_chan: signal_chan_sender,
    };

    return (ctx, handle);
}

impl Handle {
    pub fn exit(&self) {
        self.control_chan.send(ControlSignal::Exit).unwrap();
    }

    pub fn start(&self) {
        self.control_chan.send(ControlSignal::Start).unwrap();
    }

    pub fn step(&self) {
        self.control_chan.send(ControlSignal::Step).unwrap();
    }
}

impl Context {
    pub fn start(mut self) {
        println!("Miner started");
        thread::spawn(move || {
            self.miner_loop();
        });
    }

    fn handle_control_signal(&mut self, signal: ControlSignal) {
        match signal {
            ControlSignal::Exit => {
                info!("Miner shutting down");
                self.operating_state = OperatingState::ShutDown;
            }
            ControlSignal::Start => {
                info!("Miner starting");
                self.operating_state = OperatingState::Run;
            }
            ControlSignal::Step => {
                info!("Miner starting in stepping mode");
                self.operating_state = OperatingState::Step;
            }
        }
    }

    fn miner_loop(&mut self) {
        // Initialize the context and the header to mine
        self.update_context();
        let mut header: Header = self.create_header();

        let mut rng = rand::thread_rng();

        // Mining loop
        loop {
            // Check state and incoming control signal
            match self.operating_state {
                OperatingState::Paused => {
                    let signal = self.control_chan.recv().unwrap();
                    self.handle_control_signal(signal);
                    continue;
                }
                OperatingState::ShutDown => {
                    return;
                }
                _ => match self.control_chan.try_recv() {
                    Ok(signal) => {
                        self.handle_control_signal(signal);
                    }
                    Err(TryRecvError::Empty) => {}
                    Err(TryRecvError::Disconnected) => panic!("Miner control channel detached"),
                },
            }
            if self.operating_state == OperatingState::ShutDown {
                return;
            }

            // check whether there is new content
            match self.context_update_chan.try_recv() {
                Ok(_) => {
                    // TODO: Only update block contents if relevant parent
                    self.update_context();
                    header = self.create_header();
                }
                Err(TryRecvError::Empty) => {}
                Err(TryRecvError::Disconnected) => panic!("Miner context update channel detached"),
            }

            // try a new nonce, and update the timestamp
            header.nonce = rng.gen(); // random nonce TODO: rng can be slow
            header.timestamp = get_time();

            // compute the hash
            let hash: [u8; 32] = (&header.hash()).into(); // TODO: bad code

            // Check if we successfully mined a block
            if hash < self.difficulty {
                // Create a block
                let mined_block: Block = self.assemble_block(header);
                // Release block to the network
<<<<<<< HEAD
                new_validated_block(mined_block, &self.db, &self.blockchain, &self.server);
=======
                new_validated_block(mined_block, &self.tx_mempool, &self.db, &self.blockchain);
>>>>>>> d80c2a80
                // TODO: update mempool
                info!("Mined one block");
                // TODO: Only update block contents if relevant parent
                self.update_context();
                header = self.create_header();
                // if we are stepping, pause the miner loop
                if self.operating_state == OperatingState::Step {
                    self.operating_state = OperatingState::Paused;
                }
            }
        }
    }

    /// Given a valid header, sortition its hash and create the block
    fn assemble_block(&self, header: Header) -> Block {
        // Get sortition ID
        let hash: [u8; 32] = (&header.hash()).into();
        let sortition_id = self.get_sortition_id(&hash);

        // Create a block
        // assemble the merkle tree and get the proof
        let merkle_tree = MerkleTree::new(&self.content);
        let sortition_proof: Vec<H256> = merkle_tree.get_proof_from_index(sortition_id);
        let mined_block = Block::from_header(
            header,
            self.content[sortition_id as usize].clone(),
            sortition_proof,
        );

        return mined_block;
    }

    /// Create a header object from the current miner view
    fn create_header(&self) -> Header {
        let nonce: u32 = 0; // we will update this value in-place when mining
        let timestamp: u64 = get_time();
        let content_root = self.content_merkle_tree_root;
        let extra_content: [u8; 32] = [0; 32]; // TODO: Add miner id?
        return Header::new(
            self.proposer_parent_hash.clone(),
            timestamp,
            nonce,
            content_root,
            extra_content,
            self.difficulty.clone(),
        );
    }

    /// Update the block to be mined
    fn update_context(&mut self) {
        let blockchain = self.blockchain.lock().unwrap();
        self.proposer_parent_hash = blockchain.get_proposer_best_block();
        self.difficulty = self.get_difficulty(&self.proposer_parent_hash);

        // update the contents and the parents based on current view
        let mut content = vec![];

        // TODO: since the content field will always contain three elements, could we switch it to
        // a tuple?

        // Update proposer content
        content.push(Content::Proposer(proposer::Content::new(
            blockchain.get_unreferred_tx_blocks().clone(),
            blockchain.get_unreferred_prop_blocks().clone(),
        )));

        // Update transaction content with TX_BLOCK_SIZE mempool txs
        let mempool = self.tx_mempool.lock().unwrap();
        content.push(Content::Transaction(transaction::Content::new(
            mempool.get_transactions(TX_BLOCK_SIZE),
        )));
        drop(mempool);

        // Update voter content/parents
        for i in 0..NUM_VOTER_CHAINS {
            content.push(Content::Voter(voter::Content::new(
                i,
                blockchain.get_voter_best_block(i as u16).clone(),
                blockchain.get_unvoted_prop_blocks(i as u16).clone(),
            )));
        }
        drop(blockchain);
        self.content = content;
        let merkle_tree = MerkleTree::new(&self.content);
        self.content_merkle_tree_root = merkle_tree.root();
    }

    /// Calculate which chain should we attach the new block to
    fn get_sortition_id(&self, hash: &[u8; 32]) -> u32 {
        let big_hash = U256::from_big_endian(hash);
        let big_difficulty = U256::from_big_endian(&self.difficulty);
        let big_proposer_rate: U256 = PROPOSER_MINING_RATE.into();
        let big_transaction_rate: U256 = TRANSACTION_MINING_RATE.into();

        if big_hash < big_difficulty / 100.into() * big_proposer_rate {
            // transaction block
            return PROPOSER_INDEX;
        } else if big_hash
            < big_difficulty / 100.into() * (big_transaction_rate + big_proposer_rate)
        {
            // proposer block
            return TRANSACTION_INDEX;
        } else if big_hash < big_difficulty {
            // voter index, figure out which voter tree we are in
            let voter_id =
                (big_hash - big_transaction_rate - big_proposer_rate) % NUM_VOTER_CHAINS.into();
            return voter_id.as_u32() + FIRST_VOTER_INDEX;
        } else {
            panic!(
                "Difficulty {}, The function should not be called for such high value of hash {}",
                big_difficulty, big_hash
            );
        }
    }

    /// Calculate the difficulty for the block to be mined
    // TODO: shall we make a dedicated type for difficulty?
    fn get_difficulty(&self, block_hash: &H256) -> [u8; 32] {
        // Get the header of the block corresponding to block_hash
        match self.db.get(block_hash).unwrap() {
            // extract difficulty
            Some(b) => {
                return b.header.difficulty.clone();
            }
            None => {
                return DEFAULT_DIFFICULTY.clone();
            }
        }
    }
}

/// Get the current UNIX timestamp
fn get_time() -> u64 {
    let cur_time = SystemTime::now().duration_since(SystemTime::UNIX_EPOCH);
    match cur_time {
        Ok(v) => {
            return v.as_secs();
        }
        Err(e) => println!("Error parsing time: {:?}", e),
    }
    // TODO: there should be a better way of handling this, or just unwrap and panic
    return 0;
}

#[cfg(test)]
mod tests {
    use super::*;
    use crate::blockchain::BlockChain;
    use crate::blockdb::BlockDatabase;
    use crate::miner::memory_pool::MemoryPool;
    use std::sync::mpsc::channel;
    use std::sync::{Arc, Mutex};

    /*
    #[test]
    fn difficulty() {
        // Initialize a blockchain with 10 voter chains.
        let tx_mempool = Arc::new(Mutex::new(MemoryPool::new()));
        let blockchain = Arc::new(Mutex::new(BlockChain::new(10)));
        let db = Arc::new(BlockDatabase::new(
            &std::path::Path::new("/tmp/prism_miner_check_get_difficulty.rocksdb")).unwrap());
        let (ctx_update_s, ctx_update_r) = channel();
        let (sender, receiver) = channel();
        let (ctx, handle) = new(&tx_mempool, &blockchain, &db, sender, ctx_update_r);
        ctx.start();
        handle.step();
        let block1 = receiver.recv().unwrap();
        handle.exit();
        assert_eq!(block1.header.difficulty, DEFAULT_DIFFICULTY);
    }
    */

    // this test is commented out for now, since it requires that we add the newly mined blocks to
    // the db and the blockchain. if we add those, the test becomes an integration test, and no
    // longer fits here.
    /*
    #[test]
    fn mine() {
        // Initialize a blockchain with 10 voter chains.
        let tx_mempool = Arc::new(Mutex::new(MemoryPool::new()));
        let blockchain = Arc::new(Mutex::new(BlockChain::new()));
        let db = Arc::new(BlockDatabase::new(
            &std::path::Path::new("/tmp/prism_miner_mine.rocksdb")).unwrap());
        let (sender, receiver) = channel();
        let (ctx, handle) = new(&tx_mempool, &blockchain, &db, sender);
        ctx.start();

        // check whether blockchain is correctly initialized
        assert_eq!(11, blockchain.lock().unwrap().graph.node_count(), "Expecting 11 nodes corresponding to 11 genesis blocks");

        // mine two blocks
        handle.step();
        let block1 = receiver.recv().unwrap();
        handle.step();
        let block2 = receiver.recv().unwrap();
        handle.exit();

        // check those two blocks are different
        assert!(block1.hash() != block2.hash());

        // If the last block was a proposer or voter block, check that it's the best proposer block
        let t = block2.get_block_type().unwrap();
        let block2_hash = block2.hash();
        if t == PROPOSER_INDEX {
            assert_eq!(block2_hash, blockchain.lock().unwrap().get_proposer_best_block(),
                       "Expected the last-mined proposer block to be the best proposer block");
        } else if t == TRANSACTION_INDEX {
            assert!(blockchain.lock().unwrap().tx_pool.is_unconfirmed(&block2_hash),
                       "Expected the last-mined tx block to be unconfirmed");
        } else  if t >= FIRST_VOTER_INDEX {
            assert_eq!(blockchain.lock().unwrap().voter_chains[(t-FIRST_VOTER_INDEX) as usize].best_block, block2_hash,
                       "Expected the last-mined voter block to be the best voter block");
        }

        // Assert that the new blocks appear in the db
        assert_eq!(db.num_blocks(),2,
            "Expecting 2 nodes since 2 blocks were added");

        // Check that 2 new blocks appear in the blockchain
        assert_eq!(blockchain.lock().unwrap().graph.node_count(), 13,
            "Expecting 13 nodes since 2 blocks were added");

    }
    */

    /*
    #[test]
    fn sortition_id() {
        let tx_mempool = Arc::new(Mutex::new(MemoryPool::new()));
        let blockchain = Arc::new(Mutex::new(BlockChain::new(NUM_VOTER_CHAINS)));
        let db = Arc::new(
            BlockDatabase::new(&std::path::Path::new(
                "/tmp/prism_miner_test_sortition.rocksdb",
            ))
            .unwrap(),
        );
        let (_ctx_update_s, ctx_update_r) = channel();
        let (ctx, _handle) = new(&tx_mempool, &blockchain, &db, ctx_update_r);

        let big_difficulty = U256::from_big_endian(&DEFAULT_DIFFICULTY);

        let mut big_hash: U256;
        let big_proposer_rate: U256 = PROPOSER_MINING_RATE.into();
        let big_transaction_rate: U256 = TRANSACTION_MINING_RATE.into();

        let mut hash: [u8; 32];
        let mut sortition_id: u32;

        // Transaction blocks
        hash = [0; 32]; // hash = 0
        sortition_id = ctx.get_sortition_id(&hash);
        assert_eq!(sortition_id, PROPOSER_INDEX);

        // Set the hash to just below the boundary between tx and proposer blocks
        big_hash = big_difficulty / 100.into() * big_proposer_rate - 1.into();
        hash = big_hash.into();
        sortition_id = ctx.get_sortition_id(&hash);
        assert_eq!(sortition_id, PROPOSER_INDEX);

        // Proposer blocks
        // Set the hash to just above the boundary between tx and proposer blocks
        big_hash = big_difficulty / 100.into() * big_proposer_rate;
        hash = big_hash.into();
        sortition_id = ctx.get_sortition_id(&hash);
        assert_eq!(sortition_id, TRANSACTION_INDEX);

        // Set the hash to just below the boundary between tx and voter blocks
        big_hash =
            big_difficulty / 100.into() * (big_transaction_rate + big_proposer_rate) - 1.into();
        hash = big_hash.into();
        sortition_id = ctx.get_sortition_id(&hash);
        assert_eq!(sortition_id, TRANSACTION_INDEX);

        // Voter blocks
        // Set the hash to just above the boundary between tx and voter blocks
        big_hash = big_difficulty / 100.into() * (big_transaction_rate + big_proposer_rate);
        hash = big_hash.into();
        sortition_id = ctx.get_sortition_id(&hash);
        assert_eq!(sortition_id, FIRST_VOTER_INDEX);

        // Adding NUM_VOTER_CHAINS to the previous hash should
        // give the same result
        big_hash = big_hash + NUM_VOTER_CHAINS.into();
        hash = big_hash.into();
        sortition_id = ctx.get_sortition_id(&hash);
        assert_eq!(sortition_id, FIRST_VOTER_INDEX);

        // Adding one to the previous hash should
        // increment the voter chain  ID by one
        big_hash = big_hash + 1.into();
        hash = big_hash.into();
        sortition_id = ctx.get_sortition_id(&hash);
        assert_eq!(sortition_id, FIRST_VOTER_INDEX + 1);
    }
    */
}<|MERGE_RESOLUTION|>--- conflicted
+++ resolved
@@ -193,11 +193,7 @@
                 // Create a block
                 let mined_block: Block = self.assemble_block(header);
                 // Release block to the network
-<<<<<<< HEAD
-                new_validated_block(mined_block, &self.db, &self.blockchain, &self.server);
-=======
-                new_validated_block(mined_block, &self.tx_mempool, &self.db, &self.blockchain);
->>>>>>> d80c2a80
+                new_validated_block(mined_block, &self.tx_mempool, &self.db, &self.blockchain, &self.server);
                 // TODO: update mempool
                 info!("Mined one block");
                 // TODO: Only update block contents if relevant parent
