--- conflicted
+++ resolved
@@ -2,12 +2,7 @@
 use crate::crypto::sign::{KeyPair, PubKey, Signable};
 use crate::handler;
 use crate::miner::memory_pool::MemoryPool;
-<<<<<<< HEAD
-use crate::miner::miner::ContextUpdateSignal;
-use crate::state::{CoinData, UTXO};
-=======
 use crate::miner::ContextUpdateSignal;
->>>>>>> 9aac55ed
 use crate::transaction::{Authorization, CoinId, Input, Output, Transaction, Address};
 use std::collections::HashMap;
 use std::sync::mpsc;
@@ -25,11 +20,6 @@
 pub struct Wallet {
     /// The underlying RocksDB handle.
     handle: rocksdb::DB,
-<<<<<<< HEAD
-    /// Channel to notify the miner about context update
-    context_update_chan: mpsc::Sender<ContextUpdateSignal>,
-=======
->>>>>>> 9aac55ed
     /// Pool of unmined transactions, will add generated transactions to it.
     mempool: Arc<Mutex<MemoryPool>>,
 }
@@ -88,10 +78,6 @@
     pub fn new(
         path: &std::path::Path,
         mempool: &Arc<Mutex<MemoryPool>>,
-<<<<<<< HEAD
-        ctx_update_sink: mpsc::Sender<ContextUpdateSignal>,
-=======
->>>>>>> 9aac55ed
     ) -> Result<Self> {
         let coin_cf = rocksdb::ColumnFamilyDescriptor::new(COIN_CF, rocksdb::Options::default());
         let keypair_cf = rocksdb::ColumnFamilyDescriptor::new(KEYPAIR_CF, rocksdb::Options::default());
@@ -101,21 +87,13 @@
         let handle = rocksdb::DB::open_cf_descriptors(&db_opts, path, vec![coin_cf, keypair_cf])?;
         return Ok(Self {
             handle,
-<<<<<<< HEAD
-            context_update_chan: ctx_update_sink,
-=======
->>>>>>> 9aac55ed
             mempool: Arc::clone(mempool),
         });
     }
 
     // someone pay to public key A first, then I coincidentally generate A, I will NOT receive the payment
     /// Generate a new key pair
-<<<<<<< HEAD
-    pub fn generate_keypair(&mut self) -> Result<()>{
-=======
     pub fn generate_keypair(&self) -> Result<()>{
->>>>>>> 9aac55ed
         let cf = self.handle.cf_handle(KEYPAIR_CF).unwrap();
         let keypair = KeyPair::random();
         let k: Address = keypair.public_key().hash();
@@ -171,14 +149,6 @@
 
     /// Add coin to wallet
     /// Use write batch to keep atomicity
-<<<<<<< HEAD
-    fn insert_coin_batch(&mut self, coin: &UTXO, batch: &mut rocksdb::WriteBatch) -> Result<()>{
-        let cf = self.handle.cf_handle(COIN_CF).unwrap();
-        let k = serialize(&coin.coin_id).unwrap();
-        let v = serialize(&coin.coin_data).unwrap();
-        batch.put_cf(cf,&k, &v)?;
-        Ok(())
-=======
     fn insert_coin_batch(&self, coin: &Input, batch: &mut rocksdb::WriteBatch) -> Result<()>{
         let cf = self.handle.cf_handle(COIN_CF).unwrap();
         let k = serialize(&coin.coin).unwrap();
@@ -198,40 +168,10 @@
         let k = serialize(coin_id).unwrap();
         self.handle.delete_cf(cf, &k)?;
         Ok(())
->>>>>>> 9aac55ed
     }
 
     /// Removes coin from the wallet. Will be used after the tx is confirmed and the coin is spent. Also used in rollback
     /// If the coin was in, it is removed. If not, this fn does NOT panic/error.
-<<<<<<< HEAD
-    fn delete_coin(&mut self, coin_id: &CoinId) -> Result<()> {
-        let cf = self.handle.cf_handle(COIN_CF).unwrap();
-        let k = serialize(coin_id).unwrap();
-        self.handle.delete_cf(cf, &k)?;
-        Ok(())
-    }
-
-    /// Removes coin from the wallet. Will be used after the tx is confirmed and the coin is spent. Also used in rollback
-    /// If the coin was in, it is removed. If not, this fn does NOT panic/error.
-    /// Use write batch to keep atomicity
-    fn delete_coin_batch(&mut self, coin_id: &CoinId, batch: &mut rocksdb::WriteBatch) -> Result<()> {
-        let cf = self.handle.cf_handle(COIN_CF).unwrap();
-        let k = serialize(coin_id).unwrap();
-        batch.delete_cf(cf, &k)?;
-        Ok(())
-    }
-
-    /// Update the wallet atomically using a write batch.
-    /// Can serve as add or rollback, based on arguments to_delete and to_insert.
-    pub fn update(&mut self, to_delete: &Vec<CoinId>, to_insert: &Vec<UTXO>) -> Result<()> {
-        let mut batch = rocksdb::WriteBatch::default();
-        for coin_id in to_delete {
-            self.delete_coin_batch(coin_id, &mut batch)?;
-        }
-        for utxo in to_insert {
-            if let Ok(true) = self.contains_address(&utxo.coin_data.recipient) {
-                self.insert_coin_batch(utxo, &mut batch)?;
-=======
     /// Use write batch to keep atomicity
     fn delete_coin_batch(&self, coin_id: &CoinId, batch: &mut rocksdb::WriteBatch) -> Result<()> {
         let cf = self.handle.cf_handle(COIN_CF).unwrap();
@@ -250,7 +190,6 @@
         for coin in add {
             if let Ok(true) = self.contains_address(&coin.owner) {
                 self.insert_coin_batch(coin, &mut batch)?;
->>>>>>> 9aac55ed
             }
         }
         self.handle.write(batch)?;
@@ -262,44 +201,27 @@
         let cf = self.handle.cf_handle(COIN_CF).unwrap();
         let mut iter = self.handle.iterator_cf(cf,rocksdb::IteratorMode::Start)?;
         let balance = iter.map(|(_k,v)| {
-<<<<<<< HEAD
-            let coin_data: CoinData = bincode::deserialize(v.as_ref()).unwrap();
-=======
             let coin_data: Output = bincode::deserialize(v.as_ref()).unwrap();
->>>>>>> 9aac55ed
             coin_data.value
         }).sum::<u64>();
         Ok(balance)
     }
 
     /// Create a transaction using the wallet coins
-<<<<<<< HEAD
-    fn create_transaction(&mut self, recipient: Address, value: u64) -> Result<Transaction> {
-        let mut coins_to_use: Vec<UTXO> = vec![];
-=======
     fn create_transaction(&self, recipient: Address, value: u64) -> Result<Transaction> {
         let mut coins_to_use: Vec<Input> = vec![];
->>>>>>> 9aac55ed
         let mut value_sum = 0u64;
         let cf = self.handle.cf_handle(COIN_CF).unwrap();
         let mut iter = self.handle.iterator_cf(cf,rocksdb::IteratorMode::Start)?;
         // iterate thru our wallet
         for (k, v) in iter {
             let coin_id: CoinId = bincode::deserialize(k.as_ref()).unwrap();
-<<<<<<< HEAD
-            let coin_data: CoinData = bincode::deserialize(v.as_ref()).unwrap();
-            value_sum += coin_data.value;
-            coins_to_use.push(UTXO {
-                coin_id: coin_id,
-                coin_data: coin_data,
-=======
             let coin_data: Output = bincode::deserialize(v.as_ref()).unwrap();
             value_sum += coin_data.value;
             coins_to_use.push(Input {
                 coin: coin_id,
                 value: coin_data.value,
                 owner: coin_data.recipient,
->>>>>>> 9aac55ed
             }); // coins that will be used for this transaction
             if value_sum >= value {
                 // if we already have enough money, break
@@ -313,11 +235,7 @@
         // if we have enough money in our wallet, create tx
         // remove used coin from wallet
         for c in coins_to_use.iter() {
-<<<<<<< HEAD
-            self.delete_coin(&c.coin_id)?;
-=======
             self.delete_coin(&c.coin)?;
->>>>>>> 9aac55ed
         }
 
         // create transaction inputs
@@ -350,11 +268,7 @@
         };
         let mut authorization = vec![];
         for coin in coins_to_use.iter() {
-<<<<<<< HEAD
-            let keypair = self.get_keypair(&coin.coin_data.recipient)?;
-=======
             let keypair = self.get_keypair(&coin.owner)?;
->>>>>>> 9aac55ed
             authorization.push(Authorization {
                 pubkey: keypair.public_key(),
                 signature: unsigned.sign(&keypair),
@@ -368,19 +282,10 @@
     }
 
     /// Pay to a recipient some value of money, the resulting transaction is just added to memory pool, and may not be confirmed
-<<<<<<< HEAD
-    pub fn pay(&mut self, recipient: Address, value: u64) -> Result<H256> {
-        let tx = self.create_transaction(recipient, value)?;
-        let hash = tx.hash();
-        handler::new_transaction(tx, &self.mempool);
-        // TODO: process the memory pool check
-        self.context_update_chan.send(ContextUpdateSignal::NewContent)?;
-=======
     pub fn pay(&self, recipient: Address, value: u64) -> Result<H256> {
         let tx = self.create_transaction(recipient, value)?;
         let hash = tx.hash();
         handler::new_transaction(tx, &self.mempool);
->>>>>>> 9aac55ed
         //return tx hash, later we can confirm it in ledger
         Ok(hash)
     }
@@ -397,24 +302,15 @@
     }
 }
 
-<<<<<<< HEAD
-=======
 /*
->>>>>>> 9aac55ed
 #[cfg(test)]
 pub mod tests {
     use super::Wallet;
     use crate::crypto::hash::tests::generate_random_hash;
     use crate::crypto::hash::H256;
     use crate::crypto::sign::Signable;
-<<<<<<< HEAD
-    use crate::handler::{to_coinid_and_potential_utxo, to_rollback_coinid_and_potential_utxo};
-    use crate::miner::memory_pool::MemoryPool;
-    use crate::miner::miner::ContextUpdateSignal;
-=======
     use crate::miner::memory_pool::MemoryPool;
     use crate::miner::ContextUpdateSignal;
->>>>>>> 9aac55ed
     use crate::transaction::{Output, Transaction};
     use std::sync::{mpsc, Arc, Mutex};
     use rand::RngCore;
@@ -425,14 +321,8 @@
         mpsc::Receiver<ContextUpdateSignal>,
         H256,
     ) {
-<<<<<<< HEAD
-        let (ctx_update_sink, ctx_update_source) = mpsc::channel();
-        let pool = Arc::new(Mutex::new(MemoryPool::new()));
-        let mut w = Wallet::new(std::path::Path::new(&format!("/tmp/walletdb_{}.rocksdb",rand::thread_rng().next_u32())), &pool, ctx_update_sink).unwrap();
-=======
         let pool = Arc::new(Mutex::new(MemoryPool::new()));
         let mut w = Wallet::new(std::path::Path::new(&format!("/tmp/walletdb_{}.rocksdb",rand::thread_rng().next_u32())), &pool).unwrap();
->>>>>>> 9aac55ed
         w.generate_keypair().unwrap();
         let h: H256 = w.get_an_address().unwrap();
         return (w, pool, ctx_update_source, h);
@@ -451,10 +341,7 @@
             authorization: vec![],
         };
     }
-<<<<<<< HEAD
-=======
-
->>>>>>> 9aac55ed
+
     fn receive(w: &mut Wallet, tx: &Transaction) {
         // test verify of signature before receive
         for auth in tx.authorization.iter() {
@@ -531,9 +418,5 @@
         assert!(w.pay(generate_random_hash(), 100).is_ok());
         assert_eq!(w.balance().unwrap(), 0);
     }
-<<<<<<< HEAD
-}
-=======
-}
-*/
->>>>>>> 9aac55ed
+}
+*/