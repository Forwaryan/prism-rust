--- conflicted
+++ resolved
@@ -5,19 +5,15 @@
 edition = "2018"
 
 [dependencies]
-ring = "0.14"           #Cryptography
+ring = "0.14"
 byteorder = "1.3"
 bincode = "1.0"
 serde_derive = "1.0"
 serde = "1.0"
 hex-literal = "0.1"
-<<<<<<< HEAD
-rocksdb = "0.11"        #Database
-=======
 rocksdb = "0.11"
 clap = "2.32"
 log = "0.4"
 stderrlog = "0.4"
 mio = "0.6"
-slab = "0.4"
->>>>>>> f5c86448
+slab = "0.4"